--- conflicted
+++ resolved
@@ -62,17 +62,6 @@
         del marketcap
         
         # ['price', 'date']
-<<<<<<< HEAD
-        price_marketcap['date'] = pd.to_datetime(price_marketcap['date']).dt.date
-        price_marketcap.to_parquet(self.path + "price.parquet", engine="pyarrow", compression="gzip")
-        
-        logging.info("create price df")
-        for year in range(self.main_ctx.start_year, self.main_ctx.end_year + 1):
-            price_peryear = price_marketcap[price_marketcap['date'].between(datetime.date(year, 1, 1),
-                                                                            datetime.date(year, 12, 31))]
-            price_peryear.to_parquet(self.path + "price_" + str(year) + ".parquet",
-                                     engine="pyarrow", compression="gzip")
-=======
         price_marketcap['date'] = price_marketcap['date'].astype('datetime64[ns]')
         price_marketcap.to_parquet(self.main_ctx.root_path + "/VIEW/price.parquet", engine="pyarrow", compression="gzip")
         
@@ -80,11 +69,10 @@
         for year in range(self.main_ctx.start_year-1, self.main_ctx.end_year+1):
             price_peryear = price_marketcap[ price_marketcap['date'].between(datetime.datetime(year,1,1), datetime.datetime(year,12,31)) ]
             price_peryear.to_parquet(self.main_ctx.root_path + "/VIEW/price_"+ str(year) +".parquet", engine="pyarrow", compression="gzip")
->>>>>>> 237f7d3a
         logging.info("create price parquet per year")
         del price_marketcap
         del price_peryear
-        
+
         # 3번 Table
         income_statement = pd.read_parquet(self.path + "income_statement.parquet")
         balance_sheet_statement = pd.read_parquet(self.path + "balance_sheet_statement.parquet")
@@ -104,17 +92,9 @@
         financial_statement.to_parquet(self.path + "financial_statement.parquet", engine="pyarrow", compression="gzip")
         
         logging.info("create financial_statement df")
-<<<<<<< HEAD
-        for year in range(self.main_ctx.start_year, self.main_ctx.end_year + 1):
-            fs_peryear = financial_statement[ financial_statement['date'].between(datetime.date(year, 1, 1),
-                                                                                  datetime.date(year, 12, 31))]
-            fs_peryear.to_parquet(self.path + "financial_statement_" + str(year) + ".parquet",
-                                  engine="pyarrow", compression="gzip")
-=======
         for year in range(self.main_ctx.start_year-1, self.main_ctx.end_year+1):
             fs_peryear = financial_statement[ financial_statement['date'].between(datetime.datetime(year,1,1), datetime.datetime(year,12,31)) ]
             fs_peryear.to_parquet(self.main_ctx.root_path + "/VIEW/financial_statement_"+ str(year) +".parquet", engine="pyarrow", compression="gzip")
->>>>>>> 237f7d3a
         logging.info("create price parquet per year")
         del financial_statement
         del fs_peryear
@@ -133,7 +113,7 @@
         #       " WHERE a.symbol = b.symbol AND b.symbol = c.symbol" \
         #       " AND a.date = b.date AND b.date = c.date;"
         # self.main_ctx.conn.execute(query)
-        
+
         # 4번 Table
         # query = "CREATE VIEW METRICS" \
         #         " AS SELECT a.date, a.symbol, a.period, a.netIncomePerShare, a.marketCap, a.enterpriseValue," \
@@ -151,19 +131,6 @@
         historical_daily_discounted_cash_flow = pd.read_parquet(self.path
                                                                 + "historical_daily_discounted_cash_flow.parquet")
         
-<<<<<<< HEAD
-        metrics = key_metrics.merge(financial_growth, how='outer',
-                                    on=['date', 'symbol']).merge(historical_daily_discounted_cash_flow, how='outer',
-                                                                 on=['date', 'symbol'])
-        metrics['date'] = pd.to_datetime(metrics['date']).dt.date
-        metrics.to_parquet(self.path + "metrics.parquet", engine="pyarrow", compression="gzip")
-        logging.info("create metrics df")
-
-        for year in range(self.main_ctx.start_year, self.main_ctx.end_year+1):
-            metrics_peryear = metrics[ metrics['date'].between(datetime.date(year, 1, 1), datetime.date(year, 12, 31)) ]
-            metrics_peryear.to_parquet(self.path + "metrics_" + str(year) + ".parquet",
-                                       engine="pyarrow", compression="gzip")
-=======
         metrics = key_metrics.merge(financial_growth,
                                     how='outer', on=['date', 'symbol']).merge(
                                         historical_daily_discounted_cash_flow, 
@@ -176,7 +143,6 @@
         for year in range(self.main_ctx.start_year-1, self.main_ctx.end_year+1):
             metrics_peryear = metrics[ metrics['date'].between(datetime.datetime(year,1,1), datetime.datetime(year,12,31)) ]
             metrics_peryear.to_parquet(self.main_ctx.root_path + "/VIEW/metrics_"+ str(year) +".parquet", engine="pyarrow", compression="gzip")
->>>>>>> 237f7d3a
             
         logging.info("create price parquet per year")
         del metrics
