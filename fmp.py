import json
import logging
import os
import re
from time import sleep
import urllib
import urllib.error
import urllib.request

import requests
import pandas as pd


class FMP:
    def __init__(self, config, main_ctx):
        self.fmp_url = config['FMP_URL']
        self.api_key = config['API_KEY']
        self.ex_symbol = config['EX_SYMBOL']
        self.target_stock_path = config['TARGET_STOCK_LIST']
        self.target_api_path = config['TARGET_API_LIST']
        self.symbol_list = pd.DataFrame()
        self.main_ctx = main_ctx

    @staticmethod
    def create_dir(path):
        if not os.path.exists(path):
            logging.info('Creating Folder "{}" ...'.format(path))
            try:
                os.makedirs(path)
                return True
            except OSError:
                logging.error('Cannot Creating "{}" directory.'.format(path))
                return False

    def flatten_json(self, js, expand_all=False):
        df = pd.json_normalize(json.loads(js) if type(js) == str else js)
        # get first column that contains lists
        ex = df.applymap(type).astype(str).eq("<class 'list'>").all().to_frame(name='bool')
        isin_classlist = (ex['bool'] == True).any()
        if isin_classlist == True:
            col = df.applymap(type).astype(str).eq("<class 'list'>").all().idxmax()
            # explode list and expand embedded dictionaries
            df = df.explode(col).reset_index(drop=True)
            df = df.drop(columns=[col]).join(df[col].apply(pd.Series), rsuffix=f".{col}")
            # any lists left?
            if expand_all and df.applymap(type).astype(str).eq("<class 'list'>").any(axis=1).all():
                df = self.flatten_json(df.to_dict("records"))
            return df
        else:
            return df

    def get_fmp_data(self, main_url, extra_url, need_symbol, is_v4, file_postfix=""):
        """
        brief : 순차적으로 넣고자 하는 값을 url에 포함시켜서 돌려줌
        input : main_url(url의 main 값), extra_url(뒤에 나머지),
                need_symbol(url에 symbol 값이 들어가지는에 대한 boolean. v3는 불필요. v4 주소 처리때문에 필요)
                v4_flag(v4 url 형식을 사용할지에 대한 flag)
                file_postfix(csv 파일 뒤에 붙는 다른 구분자를 넣고 싶은 경우 사용 예) AAPL_2022_1.csv)
        TODO data_list를 완전히 없앤 이유는 나중에는 need_symbol을 data_type flag로 바꿔서 필요한 리스트를
             이 함수 내에서 알아서 넣는 것이 더 효율적이기에 list 자체는 완전히 받지 않을 예정  예) SYMBOL이 글로벌로 바뀜
        output : none
        example 1 : /api/v3/discounted-cash-flow/AAPL?apikey=***
                    get_fmp_data_by_list("dicounted-cash-flow", "", True, False)
                    ./data 폴더 아래에 discounted-cash-flow 폴더를 만들고, list element별 csv를 만듦
        example 2 : /api/v3/income-statement-as-reported/AAPL?period=quarter&limit=50&apikey=***
                   get_fmp_data_by_list("income-statement-as-reported",
                                        "period=quarter&limit=50&", symbol_list, True, False)
        """
        # [RULE] 모든 File들은 Path가 ./data/* 로 시작해야 함. ./data나 ./data/*/* 와 같은 path는 가질 수 없음
        path = self.main_ctx.root_path + "/" + main_url.replace("/", "-").replace("-", "_")
        cre_flag = self.create_dir(path)

        if need_symbol == False:
            data_list = [path[path.rfind("/") + 1:]]
        else:
            # 일부만 돌리기 위해 앞에 5개만 가져옴 (for test) / 나중에 else만 없애면 됨.
            # data_list = self.symbol_list.head(5)
            data_list = self.symbol_list

        # for elem in SYMBOL:
        for elem in data_list:
<<<<<<< HEAD
=======
            # TODO 결제 PLAN 더 비싼거 쓰면 sleep 지워도 됨
            print("sleep 0.4s")
            sleep(0.4)
>>>>>>> aedbb1f7
            # TODO url_data = "" 와 같은 줄이 필요할 듯? except 후 continue로 들어갈 때 이전 값이 들어있음. 초기화 필요?
            # json_data = ""
            if not os.path.isfile(path + "/{}.csv".format(elem + file_postfix)):
                if is_v4 == True:
                    # TODO symbol 이 외에 list가 올 것이기에 need_symbol flag를 두고 있으나, symbol 이외에는 아직 당장 필요한 것이
                    #       없어서 이대로 두었으나 이 loop는 symbol 이외의 list에 대한 대비가 아래 if 문 이외에는 되어 있지 않음
                    if need_symbol == True:
                        api_url = self.fmp_url + "/api/v4/{}?symbol={}&{}apikey={}".format(main_url, elem, extra_url,
                                                                                           self.api_key)
                    else:
                        api_url = self.fmp_url + "/api/v4/{}?{}apikey={}".format(main_url, extra_url, self.api_key)
                else:
                    if need_symbol == True:
                        api_url = self.fmp_url + "/api/v3/{}/{}?{}apikey={}".format(main_url, elem, extra_url,
                                                                                    self.api_key)
                    else:
                        api_url = self.fmp_url + "/api/v3/{}?{}apikey={}".format(main_url, extra_url, self.api_key)
                logging.info('Creating File "{}/{}.csv" <- "{}"'.format(path, elem + file_postfix, api_url))
                try:
                    # TODO 결제 PLAN 더 비싼거 쓰면 sleep 지워도 됨
                    logging.info("sleep 0.2s")
                    sleep(0.2)
                    # json_data = pd.read_json(api_url)
                    url_data = requests.get(api_url)
                except ValueError:
                    logging.warning("No Data. Or Different Data Type")
                    continue
                except urllib.error.HTTPError:
                    logging.warning("HTTP Error 400, API_URL : ", api_url)
                    continue
                # 읽어왔는데 비어 있을 수 있음. ValueError는 Format이 안맞는 경우고 이 경우는 page=50 과 같은 extra_url 처리 때문
                json_text = url_data.text
                try:
                    json_data = json.loads(json_text)
                except json.decoder.JSONDecodeError:
                    return False
                if json_data == [] or json_data == {}:
                    return False
                json_data = self.flatten_json(json_data, expand_all=True)
                json_data.to_csv(path+"/{}.csv".format(elem + file_postfix), na_rep='NaN')
                if json_data.empty == True:
                    return False
            else:
                if cre_flag == True:
                    # 새로 만드는 경우, 이미 csv가 있다는 건 stock list와 delisted list에 중복 값이 있는 상황 (Duplicate)
                    # 리스트에 중복값이 왜 들어가게 되었는지 반드시 확인이 필요함. (가정이 깨짐)
                    logging.error('Already Exist "{}/{}.csv"'.format(path, elem + file_postfix))
                else:
                    logging.info('Alread Exist File "{}/{}.csv"'.format(path, elem + file_postfix))

        return True

    def get_fmp_data_preprocessing(self, main_url, extra_url, need_symbol, is_v4):
        if extra_url.find("year") != -1:
            for year in range(self.main_ctx.start_year, self.main_ctx.end_year + 1):
                if re.match("year=[0-9]{4}&period=Q[0-9]{1}", extra_url):
                    for quater in range(1, 5):
                        extra_url = re.sub('year=[0-9]{4}&period=Q[0-9]{1}', "[Y_P]", extra_url)
                        file_postfix = "_" + str(year) + "_P" + str(quater)
                        extra_url = extra_url.replace("[Y_P]", "year={}&period=Q{}".format(year, quater))
                        self.get_fmp_data(main_url, extra_url, need_symbol, is_v4, file_postfix)
                elif re.match("quarter=[0-9]{1}&year=[0-9]{4}", extra_url):
                    for quater in range(1, 5):
                        extra_url = re.sub('quarter=[0-9]{1}&year=[0-9]{4}', "[Y_Q]", extra_url)
                        file_postfix = "_" + str(year) + "_Q" + str(quater)
                        extra_url = extra_url.replace("[Y_Q]", "quarter={}&year={}".format(quater, year))
                        self.get_fmp_data(main_url, extra_url, need_symbol, is_v4, file_postfix)
                else:
                    extra_url = re.sub('year=[0-9]{4}', "[YEAR]", extra_url)
                    file_postfix = "_" + str(year)
                    extra_url = extra_url.replace("[YEAR]", "year={}".format(year))
                    self.get_fmp_data(main_url, extra_url, need_symbol, is_v4, file_postfix)
        elif extra_url.find("from") != -1:
            for year in range(self.main_ctx.start_year, self.main_ctx.end_year + 1):
                for month in range(1, 13):
                    extra_url = re.sub('from=[0-9]{4}-[0-9]{2}-[0-9]{2}&to=[0-9]{4}-[0-9]{2}-[0-9]{2}',
                                       "[FT]", extra_url)
                    file_postfix = "_" + str(year) + "_" + str(month)
                    extra_url = extra_url.replace("[FT]", "from={0}-{1:02d}-01&to={0}-{1:02d}-31".format(year, month))
                    self.get_fmp_data(main_url, extra_url, need_symbol, is_v4, file_postfix)
        elif extra_url.find("page") != -1:
            i = 0
            while True:
                extra_url = re.sub('page=[0-9]{1,4}', "[PAGE]", extra_url)
                file_postfix = "_" + str(i)
                extra_url = extra_url.replace("[PAGE]", "page={}".format(i))
                if self.get_fmp_data(main_url, extra_url, need_symbol, is_v4, file_postfix) == False:
                    break
                i += 1
        elif extra_url.find("date") != -1:
            for year in range(self.main_ctx.start_year, self.main_ctx.end_year + 1):
                for month in range(1, 13):
                    for day in range(1, 32):
                        extra_url = re.sub('date=[0-9]{4}-[0-9]{2}-[0-9]{2}', "[DATE]", extra_url)
                        file_postfix = "_" + str(year) + "_" + str(month) + "_" + str(day)
                        extra_url = extra_url.replace("[DATE]", "date={0}-{1:02d}-{2:02d}".format(year, month, day))
                        self.get_fmp_data(main_url, extra_url, need_symbol, is_v4, file_postfix)
        else:
            self.get_fmp_data(main_url, extra_url, need_symbol, is_v4)

    def set_symbol(self):
        """fmp api 로 얻어온 stock_list 와 delisted companies 에서 exchange 가 NASDAQ, NYSE인 symbol들의 list 를 만드는 함수"""
        # fmp api로 얻어온 stock_list 불러오기 
        path = self.main_ctx.root_path + "/stock_list/stock_list.csv"
        if os.path.isfile(path) == True:
            symbol_list = pd.read_csv(path) 
        else:
            return
        
        # stock_list에서 type "stock", exchange "NASDQA", "NYSE" 만 가져오기 이를 filtered_symbol에 저장
        symbol_list = symbol_list.drop( symbol_list.columns[0], axis=1)
        filtered_symbol = symbol_list[(symbol_list['type'] == "stock")  & \
        ((symbol_list['exchangeShortName'] == 'NASDAQ') | (symbol_list['exchangeShortName'] == 'NYSE'))] 
        filtered_symbol = filtered_symbol.reset_index(drop=True)
        filtered_symbol = filtered_symbol.drop(['price', 'exchange', 'name'], axis=1)        
        all_symbol = filtered_symbol
        # target_stock_symbol 과 delisted stock symbol 합쳐 필요한 symbol list 완성
        file_list = os.listdir(self.main_ctx.root_path + "/delisted_companies/")
        for file in file_list:
            delisted = pd.read_csv(self.main_ctx.root_path + "/delisted_companies/" + file, index_col=None)
            if delisted.empty == True:
                continue    
            # drop index column
            delisted = delisted.drop(delisted.columns[0], axis=1)
            delisted = delisted.reset_index(drop=True)
            delisted = delisted[((delisted['exchange'] == 'NASDAQ') | (delisted['exchange'] == 'NYSE'))]
            delisted.rename(columns={'exchange':'exchangeShortName'}, inplace=True)
            delisted = delisted.drop(['companyName'], axis=1)        
            all_symbol = pd.concat([all_symbol, delisted])
        all_symbol.to_csv('./allsymbol.csv')
        all_symbol.drop_duplicates('symbol', keep='first')
        all_symbol = all_symbol.reset_index(drop=True)
        self.symbol_list = all_symbol["symbol"]
        logging.info("in set_symbol() list=\n", self.symbol_list)

    def get_fmp(self, api_list):
        self.create_dir(self.main_ctx.root_path)
        self.set_symbol()
        for i in range(len(api_list)):
            need_symbol = True if api_list[i].find(self.ex_symbol) != -1 else False
            # SYMBOL 이 없는 건, SYMBOL을 만들기 위한 file도 만들어지기 전이기 때문에 두번 돌려서 SYMBOL 안쓰는 것부터 만듦
            if (need_symbol == True) and (self.symbol_list.empty == True):
                continue
            is_v4 = True if api_list[i].split('/')[2] == "v4" else False
            # Code에 박아 넣은 값인 8은 url의 앞부분인 /api/v4/ 의 길이. v3와 v4 코드 통합을 위해 박아넣음
            main_url = api_list[i].split('?')[0][8:]
            extra_url = "" if api_list[i].find("?") == -1 else api_list[i].split('?')[1]
            if need_symbol == True:
                if is_v4 == True:
                    extra_url = "" if len(extra_url) == 10 else extra_url[12:]
                else:
                    main_url = main_url[:-5]
            # limit 제거
            extra_url = re.sub('[&]{0,1}limit=[0-9]{2,3}[&]{0,1}', "", extra_url)
            if extra_url != "":
                extra_url = extra_url + "&"
                logging.info("{}\n\textra_url : {}".format(api_list[i], extra_url))
            logging.info("\n\t{}\n\tmain_url : {} / extra_url : {} / need_symbol : {} / is_v4 : {}".format(api_list[i],
                                                                                                           main_url,
                                                                                                           extra_url,
                                                                                                           need_symbol,
                                                                                                           is_v4))
            self.get_fmp_data_preprocessing(main_url, extra_url, need_symbol, is_v4)

    def get_api_list(self):
        api_df = pd.read_csv(self.target_api_path, header=0, usecols=["URL"])
        api_df = api_df.dropna()
        api_list = api_df.values.tolist()
        for i in range(len(api_list)):
            api_list[i] = str(api_list[i]).replace(" ", "")
            # https 부터 적은 경우에 대한 처리
            if str(api_list[i]).find(self.fmp_url) != -1:
                api_list[i] = str(api_list[i])[2: str(api_list[i]).find("apikey") - 1].replace(self.fmp_url, "")
            # 여러줄이 들어간 경우, 가장 앞에 써진 url 만을 돌린다. \n을 찾아서 뒤를 전부 지워주는 작업
            elif str(api_list[i]).find('\\') != -1:
                api_list[i] = str(api_list[i])[2: str(api_list[i]).find('\\')]
            else:
                api_list[i] = str(api_list[i])[2:-2]
        return api_list

    def get_new(self):
        api_list = self.get_api_list()
        self.get_fmp(api_list)
        self.get_fmp(api_list)<|MERGE_RESOLUTION|>--- conflicted
+++ resolved
@@ -79,12 +79,9 @@
 
         # for elem in SYMBOL:
         for elem in data_list:
-<<<<<<< HEAD
-=======
             # TODO 결제 PLAN 더 비싼거 쓰면 sleep 지워도 됨
             print("sleep 0.4s")
             sleep(0.4)
->>>>>>> aedbb1f7
             # TODO url_data = "" 와 같은 줄이 필요할 듯? except 후 continue로 들어갈 때 이전 값이 들어있음. 초기화 필요?
             # json_data = ""
             if not os.path.isfile(path + "/{}.csv".format(elem + file_postfix)):
@@ -190,7 +187,7 @@
         # fmp api로 얻어온 stock_list 불러오기 
         path = self.main_ctx.root_path + "/stock_list/stock_list.csv"
         if os.path.isfile(path) == True:
-            symbol_list = pd.read_csv(path) 
+            symbol_list = pd.read_csv(path)
         else:
             return
         
