import datetime
import dateutil.utils
import json
import logging
import multiprocessing
import os
import re
import requests
import time
import urllib
import urllib.error
import urllib.request

import pandas as pd

from dateutil.relativedelta import relativedelta
from multiprocessing import Pool
from multiprocessing_logging import install_mp_handler
from time import sleep


class FMP:
    def __init__(self, config, main_ctx):
        self.fmp_url = config['FMP_URL']
        self.api_key = config['API_KEY']
        self.ex_symbol = config['EX_SYMBOL']
        self.target_stock_path = config['TARGET_STOCK_LIST']
        self.target_api_path = config['TARGET_API_LIST']
        self.symbol_list = pd.DataFrame()
        self.current_list = pd.DataFrame()
        self.main_ctx = main_ctx

    def flatten_json(self, js, expand_all=False):
        df = pd.json_normalize(json.loads(js) if type(js) == str else js)
        # get first column that contains lists
        ex = df.applymap(type).astype(str).eq("<class 'list'>").all().to_frame(name='bool')
        isin_classlist = (ex['bool'] == True).any()
        if isin_classlist == True:
            col = df.applymap(type).astype(str).eq("<class 'list'>").all().idxmax()
            # explode list and expand embedded dictionaries
            df = df.explode(col).reset_index(drop=True)
            df = df.drop(columns=[col]).join(df[col].apply(pd.Series), rsuffix=f".{col}")
            # any lists left?
            if expand_all and df.applymap(type).astype(str).eq("<class 'list'>").any(axis=1).all():
                df = self.flatten_json(df.to_dict("records"))
            return df
        else:
            return df

    def return_fmp(self, logger, run_multi, res):
        if run_multi is True:
            logger.handlers.clear()
            return res
        else:
            self.main_ctx.set_default_logger()
            return res

    def get_fmp_data_loop(self, fmp_info, run_multi=True):
        """get_fmp_data를 parallel하게 처리하기 위해 만든 함수"""
        # multiprocessing 으로 처리되므로 로거를 다시 세팅해야 함
        if run_multi is True:
            logger = self.main_ctx.get_multi_logger()
        else:
            logger = logging.getLogger()
        # 결제 PLAN에 관계없이 parallel로 수행하기 때문에 control 할 수 없음 (필요시 다른 방안 모색)
        # start = time.time()
        # end = time.time()
        # remain_sec = (0.2 - (end - start))
        # if remain_sec > 0:
        #     sleep(remain_sec)
        # start = time.time()
        # TODO pool map 하기 위해서 fmp_info에 list로 넣고 처리한 부분인데 코드가 예쁘지가 않다..
        while True:
            path, elem, file_postfix, api_url = fmp_info
            try:
                logger.info('Creating File "{}/{}.parquet" <- "{}"'.format(path, elem + file_postfix, api_url))
                # json_data = pd.read_json(api_url)
                url_data = requests.get(api_url)
            except ValueError:
                logger.debug("No Data. Or Different Data Type")
                return self.return_fmp(logger, run_multi, False)
            except urllib.error.HTTPError:
                logger.warning("HTTP Error 400, API_URL : ", api_url)
                return self.return_fmp(logger, run_multi, False)
            # 읽어왔는데 비어 있을 수 있음. ValueError와 다름.
            # ValueError는 Format이 안맞는 경우고, 이 경우는 page=50 과 같은 extra_url 처리 때문
            json_text = url_data.text
            if "Limit Reach" in json_text or "Error Message" in json_text:
                logger.error("Limit Reach. Please upgrade your plan or visit our documentation")
                sleep(1)
                continue
            try:
                json_data = json.loads(json_text)
            except json.decoder.JSONDecodeError:
                logger.error("json.decoder.JSONDecodeError")
                return self.return_fmp(logger, run_multi, False)
            if json_data == [] or json_data == {}:
                logger.info("No Data in URL")
                # 비어있는 표시를 해주기 위해 parquet 뒤에 x를 붙인 file만 만들고 fd close
                f = open(path + "/{}.parquetx".format(elem + file_postfix), 'w')
                f = open(path + "/{}.csvx".format(elem + file_postfix), 'w')
                f.close()
                logger.handlers.clear()
                return self.return_fmp(logger, run_multi, False)
            json_data = self.flatten_json(json_data, expand_all=True)
            # dcf 값에 대한 별도 예외처리 로직
            if 'dcf' in json_data.columns:
                json_data['dcf'] = json_data['dcf'].astype(float)
            # marketCap 값에 대한 별도 예외처리 로직 (uint64 로 바꿔도 괜찮음)
            if 'marketCap' in json_data.columns:
                json_data['marketCap'] = json_data['marketCap'].astype(float)
<<<<<<< HEAD
            if 'accountPayables' in json_data.columns:
                json_data['accountPayables'] = json_data['accountPayables'].astype(float)
            if 'deferredRevenue' in json_data.columns:
                json_data['deferredRevenue'] = json_data['deferredRevenue'].astype(float)
            # json_data.to_csv(path + "/{}.csv".format(elem + file_postfix), na_rep='NaN')
            # to_parquet을 하는 도중에 error 발생 빈도가 높아 try-expect 추가
            try:
                json_data.to_parquet(path + "/{}.parquet".format(elem + file_postfix))
            except:
                # except의 범위가 너무 광범위한거 알고 있으나 어떤 에러가 발생할지 예측할 수 없음
                logger.error("to_parquet function Error")
                logger.error(json_data)
                # data가 정상이 아니거나 추가처리를 해야할 수 있으므로 프로그램을 멈추고 반드시 값 확인이 필요하다
                exit()

=======
            json_data.to_csv(path + "/{}.csv".format(elem + file_postfix), na_rep='NaN', index=False)
            # json_data.to_parquet(path + "/{}.parquet".format(elem + file_postfix))
>>>>>>> bac25554
            if json_data.empty == True:
                logger.info("No Data in CSV")
                logger.handlers.clear()
                return self.return_fmp(logger, run_multi, False)
            return self.return_fmp(logger, run_multi, True)

    def get_fmp_data(self, main_url, extra_url, need_symbol, is_v4, file_postfix=""):
        """
        순차적으로 넣고자 하는 값을 url에 포함시켜서 돌려줌
        :param : main_url(url의 main 값), extra_url(뒤에 나머지),
                need_symbol(url에 symbol 값이 들어가지는에 대한 boolean. v3는 불필요. v4 주소 처리때문에 필요)
                v4_flag(v4 url 형식을 사용할지에 대한 flag)
                file_postfix(parquet 파일 뒤에 붙는 다른 구분자를 넣고 싶은 경우 사용 예) AAPL_2022_1.csv)
        TODO data_list를 완전히 없앤 이유는 나중에는 need_symbol을 data_type flag로 바꿔서 필요한 리스트를
             이 함수 내에서 알아서 넣는 것이 더 효율적이기에 list 자체는 완전히 받지 않을 예정  예) SYMBOL이 글로벌로 바뀜
        :return : True / False : api Call 한 곳에서 더 불러야 할지 경정하기 위한 용도
        example 1 : /api/v3/discounted-cash-flow/AAPL?apikey=*** 인 경우,
                    get_fmp_data_by_list("dicounted-cash-flow", "", True, False)
                    ./data 폴더 아래에 discounted-cash-flow 폴더를 만들고, list element별 parquet을 만듦
        example 2 : /api/v3/income-statement-as-reported/AAPL?period=quarter&limit=50&apikey=*** 인 경우,
                   get_fmp_data_by_list("income-statement-as-reported",
                                        "period=quarter&limit=50&", symbol_list, True, False)
        """
        # [RULE] 모든 Folder들은 Path가 ./data/* 로 시작해야 함. ./data나 ./data/*/* 와 같은 path는 가질 수 없음
        path = self.main_ctx.root_path + "/" + main_url.replace("/", "-").replace("-", "_")
        cre_flag = self.main_ctx.create_dir(path)

        if need_symbol == False:
            data_list = [path[path.rfind("/") + 1:]]
        else:
            # data_list = self.symbol_list.head(5) # Only For Debug!
            data_list = self.symbol_list
            if main_url == "historical-price-full":
                logging.info("add ETF symbols to get historical-price-full data")
                data_list = data_list.append(pd.Series(["SPY", "IVV", "VTI", "VOO", "QQQ", "VEA", "IEFA"]))
            data_list = data_list.dropna()

        fmp_info_list = []

        for elem in data_list:
            # TODO url_data = "" 와 같은 줄이 필요할 듯? except 후 continue로 들어갈 때 이전 값이 들어있음. 초기화 필요?
            api_url = None
            # json_data = ""
            if (not os.path.isfile(path + "/{}.parquet".format(str(elem) + file_postfix))) \
               and (not os.path.isfile(path + "/{}.csv".format(str(elem) + file_postfix))) \
               and (not os.path.isfile(path + "/{}.csvx".format(str(elem) + file_postfix))) \
                    and (not os.path.isfile(path + "/{}.parquetx".format(str(elem) + file_postfix))):
                if is_v4 == True:
                    # TODO symbol 이 외에 list가 올 것이기에 need_symbol flag를 두고 있으나, symbol 이외에는 아직 당장 필요한 것이
                    #       없어서 이대로 두었으나 이 loop는 symbol 이외의 list에 대한 대비가 아래 if 문 이외에는 되어 있지 않음
                    if need_symbol == True:
                        api_url = self.fmp_url + "/api/v4/{}?symbol={}&{}apikey={}".format(main_url, elem, extra_url,
                                                                                           self.api_key)
                    else:
                        api_url = self.fmp_url + "/api/v4/{}?{}apikey={}".format(main_url, extra_url, self.api_key)
                else:
                    if need_symbol == True:
                        api_url = self.fmp_url + "/api/v3/{}/{}?{}apikey={}".format(main_url, elem, extra_url,
                                                                                    self.api_key)
                    else:
                        api_url = self.fmp_url + "/api/v3/{}?{}apikey={}".format(main_url, extra_url, self.api_key)
                fmp_info_list.append([path, elem, file_postfix, api_url])
            else:
                if cre_flag == True:
                    # 새로 만드는 경우, 이미 csv가 있다는 건 stock list와 delisted list에 중복 값이 있는 상황 (Duplicate)
                    # 리스트에 중복값이 왜 들어가게 되었는지 반드시 확인이 필요함. (가정이 깨짐)
                    logging.error('Already Exist "{}/{}.parquet"'.format(path, elem + file_postfix))
                else:
                    logging.info('Already Exist File "{}/{}.parquet"'.format(path, elem + file_postfix))

        if need_symbol is False:
            # symbol list가 들어가지 않는 경우 data list는 단 하나만 존재함을 가정하고 있기에 return 해주는 거라 assert 체크 필요
            # (정정) symbol list가 들어가더라도 모두 다 존재해서 fmp_info_list가 1개 혹은 그 이하 일 수 있음
            # assert만 체크하자
            assert len(fmp_info_list) <= 1, "DATA List 0 or 1 != len(fmp_info_list):{}".format(len(fmp_info_list))

        if len(fmp_info_list) == 1:
            return self.get_fmp_data_loop(fmp_info_list[0], False)
        elif len(fmp_info_list) > 1:
            # with Pool(processes=1, initializer=install_mp_handler()) as pool:
            with Pool(processes=multiprocessing.cpu_count(), initializer=install_mp_handler()) as pool:
                pool.map(self.get_fmp_data_loop, fmp_info_list)

    def get_fmp_data_preprocessing(self, main_url, extra_url, need_symbol, is_v4):
        if extra_url.find("year") != -1:
            for year in range(self.main_ctx.start_year, self.main_ctx.end_year + 1):
                if re.match("year=[0-9]{4}&period=Q[0-9]{1}", extra_url):
                    for quater in range(1, 5):
                        extra_url = re.sub('year=[0-9]{4}&period=Q[0-9]{1}', "[Y_P]", extra_url)
                        file_postfix = "_" + str(year) + "_P" + str(quater)
                        extra_url = extra_url.replace("[Y_P]", "year={}&period=Q{}".format(year, quater))
                        self.get_fmp_data(main_url, extra_url, need_symbol, is_v4, file_postfix)
                elif re.match("quarter=[0-9]{1}&year=[0-9]{4}", extra_url):
                    for quater in range(1, 5):
                        extra_url = re.sub('quarter=[0-9]{1}&year=[0-9]{4}', "[Y_Q]", extra_url)
                        file_postfix = "_" + str(year) + "_Q" + str(quater)
                        extra_url = extra_url.replace("[Y_Q]", "quarter={}&year={}".format(quater, year))
                        self.get_fmp_data(main_url, extra_url, need_symbol, is_v4, file_postfix)
                else:
                    extra_url = re.sub('year=[0-9]{4}', "[YEAR]", extra_url)
                    file_postfix = "_" + str(year)
                    extra_url = extra_url.replace("[YEAR]", "year={}".format(year))
                    self.get_fmp_data(main_url, extra_url, need_symbol, is_v4, file_postfix)
        elif extra_url.find("from") != -1:
            for year in range(self.main_ctx.start_year, self.main_ctx.end_year + 1):
                # for month in range(1, 13):
                # if dateutil.utils.today() < datetime.datetime(year, month, 1):
                #    break
                extra_url = re.sub('from=[0-9]{4}-[0-9]{1,2}-[0-9]{1,2}&to=[0-9]{4}-[0-9]{1,2}-[0-9]{1,2}', "[FT]",
                                   extra_url)
                file_postfix = "_" + str(year)
                # file_postfix = "_" + str(year) + "_" + str(month)
                # day = calendar.monthrange(year, month)[1]
                # extra_url = extra_url.replace("[FT]", "from={0}-{1}-01&to={0}-{1}-{2}".format(year, month, day))
                extra_url = extra_url.replace("[FT]", "from={0}-01-01&to={0}-12-31".format(year))
                self.get_fmp_data(main_url, extra_url, need_symbol, is_v4, file_postfix)
        elif extra_url.find("page") != -1:
            i = 0
            while True:
                extra_url = re.sub('page=[0-9]{1,4}', "[PAGE]", extra_url)
                file_postfix = "_" + str(i)
                extra_url = extra_url.replace("[PAGE]", "page={}".format(i))
                if self.get_fmp_data(main_url, extra_url, need_symbol, is_v4, file_postfix) == False:
                    break
                i += 1
        elif extra_url.find("date") != -1:
            for year in range(self.main_ctx.start_year, self.main_ctx.end_year + 1):
                for month in range(1, 13):
                    for day in range(1, 32):
                        extra_url = re.sub('date=[0-9]{4}-[0-9]{2}-[0-9]{2}', "[DATE]", extra_url)
                        file_postfix = "_" + str(year) + "_" + str(month) + "_" + str(day)
                        extra_url = extra_url.replace("[DATE]", "date={0}-{1:02d}-{2:02d}".format(year, month, day))
                        self.get_fmp_data(main_url, extra_url, need_symbol, is_v4, file_postfix)
        else:
            self.get_fmp_data(main_url, extra_url, need_symbol, is_v4)

    def set_symbol(self):
        """fmp api 로 얻어온 stock_list 와 delisted companies 에서 exchange가 NASDAQ, NYSE인 symbol들의 list 를 만드는 함수"""
        path = self.main_ctx.root_path + "/stock_list/stock_list.parquet"
        if os.path.isfile(path) == True:
            symbol_list = pd.read_parquet(path)
        else:
            return

        # stock_list에서 type "stock", exchange "NASDQA", "NYSE" 만 가져오기 이를 filtered_symbol에 저장
        # read_parquet를 index를 가져오지 않으므로, symbol_list.drop(symbol_list.columns[0], axis=1) 를 하면 안 됨
        filtered_symbol = symbol_list[(symbol_list['type'] == "stock")
                                      & ((symbol_list['exchangeShortName'] == 'NASDAQ')
                                         | (symbol_list['exchangeShortName'] == 'NYSE'))]
        filtered_symbol = filtered_symbol.reset_index(drop=True)
        filtered_symbol = filtered_symbol.drop(['price', 'exchange', 'name'], axis=1)        
        all_symbol = filtered_symbol
        # target_stock_symbol 과 delisted stock symbol 합쳐 필요한 symbol list 완성
        file_list = os.listdir(self.main_ctx.root_path + "/delisted_companies/")
        for file in file_list:
            if os.path.splitext(file)[1] == ".parquet":
                # delisted = pd.read_parquet(self.main_ctx.root_path + "/delisted_companies/" + file, index_col=None)
                delisted = pd.read_parquet(self.main_ctx.root_path + "/delisted_companies/" + file)
                if delisted.empty == True:
                    continue
                delisted = delisted.reset_index(drop=True)
                delisted = delisted[((delisted['exchange'] == 'NASDAQ') | (delisted['exchange'] == 'NYSE'))]
                delisted.rename(columns={'exchange':'exchangeShortName'}, inplace=True)
                delisted = delisted.drop(['companyName'], axis=1)
                all_symbol = pd.concat([all_symbol, delisted])
        # all_symbol.to_parquet('./allsymbol.parquet')
        all_symbol.to_csv('./allsymbol.csv', index=False)
        all_symbol = all_symbol.drop_duplicates('symbol', keep='first')
        all_symbol = all_symbol.reset_index(drop=True)
        self.symbol_list = all_symbol["symbol"]

        all_symbol["delistedDate"] = pd.to_datetime(all_symbol["delistedDate"])
        recent_date = all_symbol["delistedDate"].max()
        recent_date -= relativedelta(months=1)
        query = '(delistedDate >= "{}") or (delistedDate == "NaT") or (delistedDate == "None")'.format(recent_date)
        current_symbol = all_symbol.query(query)
        # current_symbol.to_parquet('./current_list.parquet')
        current_symbol.to_csv('./current_list.csv', index=False)
        current_symbol = current_symbol.drop_duplicates('symbol', keep='first')
        current_symbol = current_symbol.reset_index(drop=True)
        self.current_list = current_symbol["symbol"]

        logging.info("in set_symbol() lit = " + str(self.symbol_list))

    def get_fmp(self, api_url):
        """preprocesing 함수를 call하기 위해 url 형태를 확인하고, argument를 나누는 작업"""
        self.main_ctx.create_dir(self.main_ctx.root_path)
        # for i in range(len(api_list)):
        need_symbol = True if api_url.find(self.ex_symbol) != -1 else False
        # SYMBOL 이 없는 건, SYMBOL을 만들기 위한 file도 만들어지기 전이기 때문에 두번 돌려서 SYMBOL 안쓰는 것부터 만듦
        if (need_symbol == True) and (self.symbol_list.empty == True):
            return
        is_v4 = True if api_url.split('/')[2] == "v4" else False
        # Code에 박아 넣은 값인 8은 url의 앞부분인 /api/v4/ 의 길이. v3와 v4 코드 통합을 위해 박아넣음
        main_url = api_url.split('?')[0][8:]
        extra_url = "" if api_url.find("?") == -1 else api_url.split('?')[1]
        if need_symbol == True:
            if is_v4 == True:
                extra_url = "" if len(extra_url) == 10 else extra_url[12:]
            else:
                main_url = main_url[:-5]
        extra_url = re.sub('[&]{0,1}limit=[0-9]{2,3}[&]{0,1}', "", extra_url)
        if extra_url != "":
            extra_url = extra_url + "&"
            logging.info("{}\n\textra_url : {}".format(api_url, extra_url))
        logging.info("\n\t{}\n\tmain_url : {} / extra_url : {} "
                     "/ need_symbol : {} / is_v4 : {}".format(api_url, main_url, extra_url, need_symbol, is_v4))
        self.get_fmp_data_preprocessing(main_url, extra_url, need_symbol, is_v4)

    def get_api_list(self):
        api_df = pd.read_csv(self.target_api_path, header=0, usecols=["URL"])
        api_df = api_df.dropna()
        api_list = api_df.values.tolist()
        for i in range(len(api_list)):
            api_list[i] = str(api_list[i]).replace(" ", "")
            # https 부터 적은 경우에 대한 처리
            if str(api_list[i]).find(self.fmp_url) != -1:
                api_list[i] = str(api_list[i])[2: str(api_list[i]).find("apikey") - 1].replace(self.fmp_url, "")
            # 여러줄이 들어간 경우, 가장 앞에 써진 url 만을 돌린다. \n을 찾아서 뒤를 전부 지워주는 작업
            elif str(api_list[i]).find('\\') != -1:
                api_list[i] = str(api_list[i])[2: str(api_list[i]).find('\\')]
            else:
                api_list[i] = str(api_list[i])[2:-2]
        logging.info("API_List\n{}".format(api_list))
        return api_list

    @staticmethod
    def remove_files(path, only_parquet=False):
        if os.path.isdir(path) is False:
            return
        for file in os.listdir(path):
            if only_parquet is True and not file.endswith(".parquet"):
                continue
            else:
                os.remove(os.path.join(path, file))

    def remove_current_list_files(self, base_path, check_target=True):
        """
        현재 기준으로 지워야할 파일들을 찾아서 지움
        :param : base_path(지워야할 Folder 경로), check_target(True인 경우 직접 row를 읽고 지울지말지 판단)
        """
        logging.info("[Check Remove Files] Path : " + str(base_path))
        if os.path.isdir(base_path) is False:
            return
        today = dateutil.utils.today()
        for symbol in self.current_list:
            path = base_path + "/" + str(symbol) + ".parquet"
            if os.path.isfile(path):
                if check_target is True:
                    # 현재는 한 줄만 읽어오는 함수를 찾지 못해 전체를 읽고 있음.
                    # pd.read_parquet(path, nrows=1)와 같은 옵션은 없는 것으로 보임
                    row = pd.read_parquet(path)
                    if "date" in row.columns:
                        if row["date"].empty is True:
                            os.remove(path)
                            continue
                    else:
                        os.remove(path)
                        continue
                    update_date = datetime.datetime.strptime(row["date"].max(), "%Y-%m-%d")
                    if (today - update_date) < datetime.timedelta(days=75):
                        continue
                os.remove(path)

    @staticmethod
    def remove_current_year(base_path):
        today = dateutil.utils.today()
        year = today.strftime("%Y")
        if os.path.isfile(base_path + str(year) + ".parquet"):
            os.remove(base_path + str(year) + ".parquet")
        if os.path.isfile(base_path + str(year) + ".parquetx"):
            os.remove(base_path + str(year) + ".parquetx")

    @staticmethod
    def xxx_remove_current_month(base_path):
        """우선은 사용되지 않는 함수. 월별 처리로 다시 바뀌는 경우, xxx를 지우고 사용하면 됨"""
        today = dateutil.utils.today()
        year = today.strftime("%Y")
        month = today.strftime("%m")
        if os.path.isfile(base_path + str(year) + "_" + str(month) + ".parquet"):
            os.remove(base_path + str(year) + "_" + str(month) + ".parquet")
        else:
            if not os.path.isfile(base_path + str(year) + "_" + str(month) + ".parquetx"):
                if os.path.isfile(base_path + str(year) + "_" + str(int(month)-1) + ".parquet"):
                    os.remove(base_path + str(year) + "_" + str(int(month)-1) + ".parquet")

    @staticmethod
    def skip_remove_check():
        today = datetime.datetime.today()
        if os.path.isfile("./config/update_date.txt"):
            fd = open("./config/update_date.txt", "r")
            update_date = fd.readline()
            fd.close()
            update_date = datetime.datetime.strptime(update_date, "%Y-%m-%d")
            # today = datetime.datetime.strptime(today, "%Y-%m-%d")
            if (today - update_date) < datetime.timedelta(days=1):
                logging.info("Skip Remove Files")
                return True
        return False

    @staticmethod
    def validation_check():
        """
        아래와 같은 에러 메시지가 발생하는 경우가 존재
        1) Limit Reach . Please upgrade your plan or visit our documentation for more details
           at https://site.financialmodelingprep.com/
        2) Error Message
        파일의 내용을 확인해보고 위와 같은 메시지를 파일에 적어놓은 경우 해당 파일을 삭제
        :return: bool 삭제해야 할 파일이 존재하는지 여부
        """
        basepath = './data'
        flag = True
        del_count = 0
        pass_count = 0
        for dir_name in os.listdir(basepath):
            if os.path.isdir(os.path.join(basepath, dir_name)):
                cur_path = os.path.join(basepath, dir_name)
                par_list = [file for file in os.listdir(cur_path) if file.endswith('parquet')]
                for p in par_list:
                    df = pd.read_parquet(os.path.join(cur_path, p))
                    # df.str.contains('Limit').any().any()
                    if df.filter(regex='Limit').empty is False or df.filter(regex='Error').empty is False:
                        logging.debug(os.path.join(cur_path, p))
                        os.remove(os.path.join(cur_path, p))
                        del_count += 1
                        flag = False
                    else:
                        pass_count += 1
                logging.info("[ {} ] Delete file count : {} / Total file count {} ".format(cur_path, del_count,
                                                                                           del_count + pass_count))
                del_count = 0
                pass_count = 0
        return flag

    def remove_first_loop(self):
        """
        symbol list를 현재 기준으로 다시 만들고, 지워야하기 때문에 먼저 리스트에 영향을 끼칠만한 내용부터 지움
        remove_first (symbol list 관련 삭제) -> get_fmp (symbol list 관련 내용들을 다시 받아옴
        -> remove_second (새로 받은 symbol list 기준으로 삭제) -> get_fmp (second로 인해 지워진 data 다시 받아옴)
        """
        if os.path.isfile("./allsymbol.parquet"):
            os.remove("./allsymbol.parquet")
        if os.path.isfile("./current_list.parquet"):
            os.remove("./current_list.parquet")
        self.remove_files("./data/delisted_companies")
        self.remove_files("./data/stock_list")
        self.remove_files("./data/symbol_available_indexes")

        self.remove_current_year("./data/earning_calendar/earning_calendar_")

    def remove_second_loop(self):
        """remove_first_loop 설명 참조"""
        self.remove_current_list_files("./data/income_statement")
        self.remove_current_list_files("./data/balance_sheet_statement")
        self.remove_current_list_files("./data/cash_flow_statement")
        self.remove_current_list_files("./data/key_metrics")
        self.remove_current_list_files("./data/financial_growth")

        for symbol in self.current_list:
            self.remove_current_year("./data/historical_price_full/" + str(symbol) + "_")

        # FIXME 가장 오래 걸리는 함수 Top2 이기에 다른 방식을 고민해보기
        self.remove_current_list_files("./data/historical_daily_discounted_cash_flow")
        self.remove_current_list_files("./data/historical_market_capitalization", False)

        # profile은 굳이 update 하지 않기로 결정함
        # self.remove_current_list_files("./data/profile", False)

    def get_new(self):
        """
        symbol list가 없거나(전체 새로 download) 갱신이 필요한 경우, symbol list 관련 api들을 먼저 call 해주어야 하는데,
        이렇게 되면 api가 추가되고 삭제 될 때마다 매번 코드를 수정해주어야 하며, 분류 작업이 귀찮고 get_fmp 함수 내부가 지저분해짐
        새로 만든 symbol list가 없는 경우, get_fmp에서 api를 call하지 않고 return만 해주도록 코드 작성
        여기서는 get_fmp만 두 번 돌려주면 됨.
        update가 모두 완료되고 나면 "./config/update_date.txt"에 현재 날짜를 기록해 하루 이내에 다시 update한 경우 skip (실수 방지)
        """
        api_list = self.get_api_list()

        if self.skip_remove_check() is False:
            self.remove_first_loop()

        for url in api_list:
            self.get_fmp(url)

        self.set_symbol()

        if self.skip_remove_check() is False:
            self.remove_second_loop()

        for url in api_list:
            self.get_fmp(url)

        write_fd = open("./config/update_date.txt", "w")
        today = datetime.date.today()
        write_fd.write(str(today))
        write_fd.close()

        if self.validation_check() is False:
            logging.critical("Validation Check False!! Please run the program again after a few minutes!!")
            exit()
<|MERGE_RESOLUTION|>--- conflicted
+++ resolved
@@ -109,26 +109,8 @@
             # marketCap 값에 대한 별도 예외처리 로직 (uint64 로 바꿔도 괜찮음)
             if 'marketCap' in json_data.columns:
                 json_data['marketCap'] = json_data['marketCap'].astype(float)
-<<<<<<< HEAD
-            if 'accountPayables' in json_data.columns:
-                json_data['accountPayables'] = json_data['accountPayables'].astype(float)
-            if 'deferredRevenue' in json_data.columns:
-                json_data['deferredRevenue'] = json_data['deferredRevenue'].astype(float)
-            # json_data.to_csv(path + "/{}.csv".format(elem + file_postfix), na_rep='NaN')
-            # to_parquet을 하는 도중에 error 발생 빈도가 높아 try-expect 추가
-            try:
-                json_data.to_parquet(path + "/{}.parquet".format(elem + file_postfix))
-            except:
-                # except의 범위가 너무 광범위한거 알고 있으나 어떤 에러가 발생할지 예측할 수 없음
-                logger.error("to_parquet function Error")
-                logger.error(json_data)
-                # data가 정상이 아니거나 추가처리를 해야할 수 있으므로 프로그램을 멈추고 반드시 값 확인이 필요하다
-                exit()
-
-=======
             json_data.to_csv(path + "/{}.csv".format(elem + file_postfix), na_rep='NaN', index=False)
             # json_data.to_parquet(path + "/{}.parquet".format(elem + file_postfix))
->>>>>>> bac25554
             if json_data.empty == True:
                 logger.info("No Data in CSV")
                 logger.handlers.clear()
@@ -208,7 +190,6 @@
         if len(fmp_info_list) == 1:
             return self.get_fmp_data_loop(fmp_info_list[0], False)
         elif len(fmp_info_list) > 1:
-            # with Pool(processes=1, initializer=install_mp_handler()) as pool:
             with Pool(processes=multiprocessing.cpu_count(), initializer=install_mp_handler()) as pool:
                 pool.map(self.get_fmp_data_loop, fmp_info_list)
 
