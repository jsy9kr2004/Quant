#!/usr/bin/env python
"""
Quant 트레이딩 시스템의 메인 진입점입니다.

이 모듈은 트레이딩 전략을 백테스팅하기 위한 커맨드 라인 인터페이스를 제공합니다.
다양한 데이터 소스(FMP, MarketDB)와 models 모듈에 정의된 트레이딩 전략을
지원합니다.

사용 예시:
    python main.py backtest --start-date 2020-01-01 --end-date 2020-12-31
    python main.py backtest --strategy-name momentum --capital 10000000
"""

import os
import sys
import logging
from datetime import datetime
from pathlib import Path
from typing import Optional, Dict, Any

# Add project root to path
project_root = Path(__file__).parent
sys.path.insert(0, str(project_root))

import click
from dotenv import load_dotenv

<<<<<<< HEAD
from config.context_loader import MainContext
from models.base_model import TradingModel
from models.momentum import MomentumModel
from models.mean_reversion import MeanReversionModel
from data_sources.fmp_source import FMPDataSource
from data_sources.marketdb_source import MarketDBDataSource
=======
# Note: 이 파일은 미완성 템플릿입니다.
# 실제 사용을 위해서는 추가 구현이 필요합니다.

# Correct imports for existing modules
from config.context_loader import MainContext
from models.base_model import BaseModel

# TODO: 다음 모듈들은 아직 구현되지 않았습니다
# from models.momentum import MomentumModel
# from models.mean_reversion import MeanReversionModel
# from data_sources.fmp_source import FMPDataSource
# from data_sources.marketdb_source import MarketDBDataSource
>>>>>>> d2601429

# Load environment variables
load_dotenv()

# Configure logging
logging.basicConfig(
    level=logging.INFO,
    format='%(asctime)s - %(name)s - %(levelname)s - %(message)s'
)
logger = logging.getLogger(__name__)


def get_strategy_class(strategy_name: str) -> type[BaseModel]:
    """
    전략 이름으로 전략 클래스를 가져옵니다.

    Args:
        strategy_name: 전략 이름 ('momentum', 'mean_reversion')

    Returns:
        Strategy 클래스

    Raises:
        ValueError: 전략 이름이 지원되지 않는 경우
        NotImplementedError: 전략 모듈이 아직 구현되지 않은 경우

    사용 예시:
        strategy_cls = get_strategy_class('momentum')
        isinstance(strategy_cls, type)
        True
    """
    # TODO: 전략 모듈 구현 후 활성화
    raise NotImplementedError(
        "전략 모듈이 아직 구현되지 않았습니다. "
        "models/ 디렉토리에 구체적인 전략을 구현해주세요."
    )

    # strategies = {
    #     'momentum': MomentumModel,
    #     'mean_reversion': MeanReversionModel,
    # }
    #
    # if strategy_name not in strategies:
    #     raise ValueError(
    #         f"Unknown strategy: {strategy_name}. "
    #         f"Available strategies: {', '.join(strategies.keys())}"
    #     )
    #
    # return strategies[strategy_name]


def create_context(
    data_source: str,
    start_date: str,
    end_date: str,
    initial_capital: float,
    config: Optional[Dict[str, Any]] = None
) -> MainContext:
    """
    지정된 데이터 소스와 파라미터로 MainCtx를 생성합니다.

    Args:
        data_source: 데이터 소스 이름 ('fmp' 또는 'marketdb')
        start_date: YYYY-MM-DD 형식의 시작 날짜
        end_date: YYYY-MM-DD 형식의 종료 날짜
        initial_capital: 트레이딩 초기 자본금
        config: 추가 설정 딕셔너리

    Returns:
        설정된 MainCtx 인스턴스

    Raises:
        ValueError: 데이터 소스가 지원되지 않는 경우

    사용 예시:
        ctx = create_context('fmp', '2020-01-01', '2020-12-31', 10000000)
        ctx.data_source is not None
        True
    """
    # Initialize data source
    if data_source.lower() == 'fmp':
        api_key = os.getenv('FMP_API_KEY')
        if not api_key:
            raise ValueError("FMP_API_KEY not found in environment variables")
        source = FMPDataSource(api_key=api_key)
    elif data_source.lower() == 'marketdb':
        source = MarketDBDataSource()
    else:
        raise ValueError(
            f"Unknown data source: {data_source}. "
            f"Available sources: fmp, marketdb"
        )

    # Create context
    ctx = MainCtx(
        data_source=source,
        start_date=start_date,
        end_date=end_date,
        initial_capital=initial_capital
    )

    # Apply additional configuration if provided
    if config:
        for key, value in config.items():
            setattr(ctx, key, value)

    return ctx


def validate_dates(start_date: str, end_date: str) -> None:
    """
    날짜 형식과 범위를 검증합니다.

    Args:
        start_date: YYYY-MM-DD 형식의 시작 날짜
        end_date: YYYY-MM-DD 형식의 종료 날짜

    Raises:
        ValueError: 날짜 형식이 유효하지 않거나 end_date < start_date인 경우

    사용 예시:
        validate_dates('2020-01-01', '2020-12-31')  # 예외 없음
        validate_dates('2020-12-31', '2020-01-01')  # ValueError 발생
    """
    try:
        start = datetime.strptime(start_date, '%Y-%m-%d')
        end = datetime.strptime(end_date, '%Y-%m-%d')
    except ValueError as e:
        raise ValueError(f"Invalid date format. Use YYYY-MM-DD: {e}")

    if end < start:
        raise ValueError("end_date must be after start_date")


@click.group()
def cli():
    """
    Quant 트레이딩 시스템 CLI

    퀀트 트레이딩 전략을 백테스팅하고 실행하기 위한 커맨드 라인 인터페이스입니다.
    """
    pass


@cli.command()
@click.option(
    '--strategy-name',
    default='momentum',
    help='Strategy to use (momentum, mean_reversion)'
)
@click.option(
    '--data-source',
    default='fmp',
    help='Data source to use (fmp, marketdb)'
)
@click.option(
    '--start-date',
    required=True,
    help='Start date (YYYY-MM-DD)'
)
@click.option(
    '--end-date',
    required=True,
    help='End date (YYYY-MM-DD)'
)
@click.option(
    '--capital',
    default=10000000.0,
    type=float,
    help='Initial capital (default: 10,000,000 KRW)'
)
@click.option(
    '--top-n',
    default=20,
    type=int,
    help='Number of stocks to select (default: 20)'
)
@click.option(
    '--rebalance-period',
    default='monthly',
    help='Rebalance period (daily, weekly, monthly)'
)
@click.option(
    '--output-dir',
    default='./results',
    help='Directory to save results'
)
@click.option(
    '--verbose',
    is_flag=True,
    help='Enable verbose logging'
)
def backtest(
    strategy_name: str,
    data_source: str,
    start_date: str,
    end_date: str,
    capital: float,
    top_n: int,
    rebalance_period: str,
    output_dir: str,
    verbose: bool
):
    """
    트레이딩 전략에 대한 백테스트를 실행합니다.

    이 명령은 지정된 데이터 소스의 과거 데이터를 사용하여 백테스트를 실행합니다.
    전략의 성능을 평가하고 메트릭과 시각화가 포함된 상세 리포트를 생성합니다.

    사용 예시:
        python main.py backtest --start-date 2020-01-01 --end-date 2020-12-31
        python main.py backtest --strategy-name momentum --capital 10000000
        python main.py backtest --data-source marketdb --top-n 30
    """
    try:
        # Configure logging level
        if verbose:
            logging.getLogger().setLevel(logging.DEBUG)
            logger.debug("Verbose logging enabled")

        # Validate inputs
        validate_dates(start_date, end_date)
        logger.info(f"Starting backtest: {strategy_name} strategy")
        logger.info(f"Period: {start_date} to {end_date}")
        logger.info(f"Data source: {data_source}")
        logger.info(f"Initial capital: {capital:,.0f} KRW")

        # Create output directory
        output_path = Path(output_dir)
        output_path.mkdir(parents=True, exist_ok=True)
        logger.info(f"Results will be saved to: {output_path.absolute()}")

        # Get strategy class
        strategy_cls = get_strategy_class(strategy_name)

        # Create strategy configuration
        strategy_config = {
            'top_n': top_n,
            'rebalance_period': rebalance_period,
        }

        # Create context
        logger.info("Initializing context and data source...")
        ctx = create_context(
            data_source=data_source,
            start_date=start_date,
            end_date=end_date,
            initial_capital=capital
        )

        # Initialize strategy
        logger.info(f"Initializing {strategy_name} strategy...")
        strategy = strategy_cls(ctx=ctx, **strategy_config)

        # Run backtest
        logger.info("Running backtest...")
        results = strategy.backtest()

        # Display results
        logger.info("\n" + "="*50)
        logger.info("BACKTEST RESULTS")
        logger.info("="*50)

        if results:
            for key, value in results.items():
                if isinstance(value, float):
                    logger.info(f"{key}: {value:.2f}")
                else:
                    logger.info(f"{key}: {value}")

        # Save results
        logger.info(f"\nSaving results to {output_path}...")
        strategy.save_results(output_path)

        logger.info("\nBacktest completed successfully!")
        logger.info(f"Results saved to: {output_path.absolute()}")

    except Exception as e:
        logger.error(f"Backtest failed: {str(e)}", exc_info=verbose)
        sys.exit(1)


@cli.command()
@click.option(
    '--strategy-name',
    required=True,
    help='Strategy to use (momentum, mean_reversion)'
)
@click.option(
    '--data-source',
    default='fmp',
    help='Data source to use (fmp, marketdb)'
)
@click.option(
    '--capital',
    default=10000000.0,
    type=float,
    help='Initial capital (default: 10,000,000 KRW)'
)
@click.option(
    '--top-n',
    default=20,
    type=int,
    help='Number of stocks to select (default: 20)'
)
@click.option(
    '--config-file',
    type=click.Path(exists=True),
    help='Path to strategy configuration file (JSON)'
)
@click.option(
    '--dry-run',
    is_flag=True,
    help='Run in dry-run mode (no actual trades)'
)
def run(
    strategy_name: str,
    data_source: str,
    capital: float,
    top_n: int,
    config_file: Optional[str],
    dry_run: bool
):
    """
    라이브 모드(또는 드라이런 모드)로 전략을 실행합니다.

    이 명령은 실시간 데이터로 전략을 실행합니다. 드라이런 모드에서는
    실제 거래를 실행하지 않고 트레이딩을 시뮬레이션합니다.

    사용 예시:
        python main.py run --strategy-name momentum --dry-run
        python main.py run --strategy-name mean_reversion --config-file config.json
    """
    try:
        logger.info(f"Starting {strategy_name} strategy in {'dry-run' if dry_run else 'live'} mode")

        # Get current date for live trading
        today = datetime.now().strftime('%Y-%m-%d')

        # Load config if provided
        config = {}
        if config_file:
            import json
            with open(config_file, 'r') as f:
                config = json.load(f)
            logger.info(f"Loaded configuration from {config_file}")

        # Get strategy class
        strategy_cls = get_strategy_class(strategy_name)

        # Create strategy configuration
        strategy_config = {
            'top_n': top_n,
            **config
        }

        # Create context for live mode (use today as both start and end)
        logger.info("Initializing context for live mode...")
        ctx = create_context(
            data_source=data_source,
            start_date=today,
            end_date=today,
            initial_capital=capital
        )

        # Initialize strategy
        logger.info(f"Initializing {strategy_name} strategy...")
        strategy = strategy_cls(ctx=ctx, **strategy_config)

        # Generate signals
        logger.info("Generating trading signals...")
        signals = strategy.generate_signals()

        # Display signals
        if signals:
            logger.info("\n" + "="*50)
            logger.info("TRADING SIGNALS")
            logger.info("="*50)
            logger.info(signals.to_string())
        else:
            logger.info("No trading signals generated")

        if dry_run:
            logger.info("\nDry-run mode: No trades executed")
        else:
            logger.info("\nLive mode: Trades would be executed here")
            # TODO: 실제 거래 실행 구현 필요

    except Exception as e:
        logger.error(f"Strategy execution failed: {str(e)}", exc_info=True)
        sys.exit(1)


@cli.command()
@click.option(
    '--strategy-name',
    required=True,
    help='Strategy to analyze'
)
@click.option(
    '--results-dir',
    default='./results',
    help='Directory containing backtest results'
)
def analyze(strategy_name: str, results_dir: str):
    """
    백테스트 결과를 분석하고 상세 리포트를 생성합니다.

    이 명령은 저장된 백테스트 결과를 로드하고 리스크 메트릭, 낙폭 분석,
    성능 기여도 분석을 포함한 추가 분석을 생성합니다.

    사용 예시:
        python main.py analyze --strategy-name momentum
        python main.py analyze --strategy-name momentum --results-dir ./custom_results
    """
    try:
        results_path = Path(results_dir)

        if not results_path.exists():
            raise ValueError(f"Results directory not found: {results_path}")

        logger.info(f"Analyzing results for {strategy_name} strategy")
        logger.info(f"Results directory: {results_path.absolute()}")

        # TODO: 결과 분석 기능 구현 필요
        logger.info("Analysis functionality coming soon...")

    except Exception as e:
        logger.error(f"Analysis failed: {str(e)}", exc_info=True)
        sys.exit(1)


@cli.command()
def list_strategies():
    """
    사용 가능한 모든 트레이딩 전략을 나열합니다.

    각 전략의 이름, 설명, 필수 파라미터를 포함한 정보를 표시합니다.
    """
    strategies = {
        'momentum': {
            'name': 'Momentum Strategy',
            'description': 'Selects stocks with highest momentum (price returns)',
            'parameters': ['top_n', 'lookback_period', 'rebalance_period']
        },
        'mean_reversion': {
            'name': 'Mean Reversion Strategy',
            'description': 'Selects oversold stocks that are likely to revert to mean',
            'parameters': ['top_n', 'lookback_period', 'rebalance_period']
        }
    }

    logger.info("\n" + "="*50)
    logger.info("AVAILABLE STRATEGIES")
    logger.info("="*50 + "\n")

    for key, info in strategies.items():
        logger.info(f"Strategy: {key}")
        logger.info(f"  Name: {info['name']}")
        logger.info(f"  Description: {info['description']}")
        logger.info(f"  Parameters: {', '.join(info['parameters'])}")
        logger.info("")


@cli.command()
@click.option(
    '--data-source',
    default='fmp',
    help='Data source to validate (fmp, marketdb)'
)
def validate_data(data_source: str):
    """
    데이터 소스 연결과 데이터 가용성을 검증합니다.

    지정된 데이터 소스에 대한 연결을 테스트하고
    데이터를 성공적으로 가져올 수 있는지 확인합니다.

    사용 예시:
        python main.py validate-data --data-source fmp
        python main.py validate-data --data-source marketdb
    """
    try:
        logger.info(f"Validating {data_source} data source...")

        # Initialize data source
        if data_source.lower() == 'fmp':
            api_key = os.getenv('FMP_API_KEY')
            if not api_key:
                raise ValueError("FMP_API_KEY not found in environment variables")
            source = FMPDataSource(api_key=api_key)
        elif data_source.lower() == 'marketdb':
            source = MarketDBDataSource()
        else:
            raise ValueError(f"Unknown data source: {data_source}")

        # Test data fetching
        logger.info("Testing data fetch...")
        test_date = datetime.now().strftime('%Y-%m-%d')

        # Try to get available symbols
        symbols = source.get_available_symbols()
        logger.info(f"✓ Successfully fetched {len(symbols)} symbols")

        # Try to get data for first few symbols
        if symbols:
            test_symbols = symbols[:5]  # Test with first 5 symbols
            logger.info(f"Testing data fetch for symbols: {test_symbols}")

            data = source.fetch_data(
                symbols=test_symbols,
                start_date='2024-01-01',
                end_date=test_date
            )

            if not data.empty:
                logger.info(f"✓ Successfully fetched data: {len(data)} rows")
                logger.info(f"  Date range: {data.index.min()} to {data.index.max()}")
                logger.info(f"  Symbols: {data['symbol'].unique().tolist()}")
            else:
                logger.warning("⚠ No data returned (might be expected for recent dates)")

        logger.info(f"\n✓ {data_source} data source validation successful!")

    except Exception as e:
        logger.error(f"✗ Validation failed: {str(e)}", exc_info=True)
        sys.exit(1)


def main():
    """
    CLI의 메인 진입점입니다.

    Click CLI를 초기화하고 예외를 처리하지 못한 예외를 처리합니다.
    """
    try:
        cli()
    except KeyboardInterrupt:
        logger.info("\nOperation cancelled by user")
        sys.exit(0)
    except Exception as e:
        logger.error(f"Unexpected error: {str(e)}", exc_info=True)
        sys.exit(1)


if __name__ == '__main__':
    main()<|MERGE_RESOLUTION|>--- conflicted
+++ resolved
@@ -25,27 +25,12 @@
 import click
 from dotenv import load_dotenv
 
-<<<<<<< HEAD
 from config.context_loader import MainContext
 from models.base_model import TradingModel
 from models.momentum import MomentumModel
 from models.mean_reversion import MeanReversionModel
 from data_sources.fmp_source import FMPDataSource
 from data_sources.marketdb_source import MarketDBDataSource
-=======
-# Note: 이 파일은 미완성 템플릿입니다.
-# 실제 사용을 위해서는 추가 구현이 필요합니다.
-
-# Correct imports for existing modules
-from config.context_loader import MainContext
-from models.base_model import BaseModel
-
-# TODO: 다음 모듈들은 아직 구현되지 않았습니다
-# from models.momentum import MomentumModel
-# from models.mean_reversion import MeanReversionModel
-# from data_sources.fmp_source import FMPDataSource
-# from data_sources.marketdb_source import MarketDBDataSource
->>>>>>> d2601429
 
 # Load environment variables
 load_dotenv()
