--- conflicted
+++ resolved
@@ -462,30 +462,20 @@
                 that need to be re-fetched.
         """
 
-<<<<<<< HEAD
-        if self.skip_remove_check() is False:
-            self.remove_first_loop()
-=======
         api_list = self.__get_api_list()
 
         # First loop: Remove old symbol list files before fetching new ones
         # if self.skip_remove_check() is False:
         #     self.remove_first_loop()
->>>>>>> 2a9dfeec
 
         # Fetch ticker lists and build symbol lists
         self.__fetch_ticker_list(api_list)
         self.__set_symbol()  # TODO: Add ETF symbols to symbol list
         print("after set_symbol : {}".format(self.symbol_list))
 
-<<<<<<< HEAD
-        if self.skip_remove_check() is False:
-            self.remove_second_loop()
-=======
         # Second loop: Remove outdated data files based on new symbol list
         # if self.skip_remove_check() is False:
         #     self.remove_second_loop()
->>>>>>> 2a9dfeec
 
         # Fetch all remaining data
         self.__fetch_data(api_list)
