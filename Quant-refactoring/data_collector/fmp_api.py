"""FMP API URL Builder and Configuration Module.

This module provides the FMPAPI class for parsing, configuring, and building
Financial Modeling Prep API URLs with various query parameters. It handles URL
construction for different API versions (v3, v4), query parameter management,
and generates batches of API URLs for parallel fetching.

The FMPAPI class supports:
- URL parsing and validation
- Query parameter extraction and manipulation
- Symbol-based URL generation
- Time-based URL generation (year, quarter, date ranges)
- Pagination for large datasets

Typical usage example:
    from context import MainContext

    main_ctx = MainContext()
    url = "https://financialmodelingprep.com/api/v3/income-statement/AAPL?period=quarter&apikey=xxx"
    api = FMPAPI(main_ctx, url)
    api.symbol_list = ['AAPL', 'MSFT', 'GOOGL']
    url_list = api.make_api_list()
"""

from urllib.parse import urlparse, parse_qs, urlencode
from datetime import datetime, timedelta
import os
from typing import List, Dict, Any


class FMPAPI:
    """FMP API URL builder and configuration manager.

    Parses FMP API URLs, extracts query parameters, and generates batches of
    API call URLs based on symbols, time periods, or pagination requirements.

    This class handles both v3 and v4 API versions, manages query parameters,
    and creates file paths for storing downloaded data.

    Attributes:
        main_ctx: Main context object with configuration.
        fmp_url (str): Base FMP API URL.
        api_key (str): FMP API key for authentication.
        url (str): Original full URL provided during initialization.
        main_url (str): API endpoint path without query parameters.
        category (str): API category extracted from URL path.
        condition (Dict[str, List[str]]): Query parameters as key-value pairs.
        need_symbol (bool): Whether this API requires stock symbols.
        symbol_list (List[str]): List of stock symbols to fetch data for.
        is_v4 (bool): True if API version 4, False if version 3.
        file_path (str): Directory path for storing downloaded data.
        page_num (int): Current page number for paginated APIs.
        page_set_num (int): Number of pages to fetch per batch.
        fmp_api_logger: Logger instance for this API.

    Example:
        >>> url = "https://financialmodelingprep.com/api/v3/profile/AAPL?apikey=xxx"
        >>> api = FMPAPI(main_ctx, url)
        >>> api.symbol_list = ['AAPL', 'MSFT']
        >>> urls = api.make_api_list()
    """

    def __init__(self, main_ctx, url: str) -> None:
        """Initialize FMPAPI with URL parsing and configuration.

        Parses the provided URL to extract the API endpoint, query parameters,
        and determines if symbols are needed. Creates the output directory structure.

        Args:
            main_ctx: Main context object containing configuration.
            url (str): Full FMP API URL to parse and configure.

        Raises:
            Exception: If the output directory cannot be created.

        Note:
            URLs with multiple lines (separated by backslash) will use only
            the first line. This handles potential formatting issues in CSV files.
        """
        # Handle multi-line URLs by taking only the first line
        # Backslash might indicate line continuation in CSV files
        if url.find('\\') != -1:
            url = url.split('\\')[0]

        # Parse URL into components
        parsed_url = urlparse(url)
        path = parsed_url.path
        query_params = parse_qs(parsed_url.query)

        # Remove API key and limit from query parameters
        # These will be re-added when building final URLs
        if 'apikey' in query_params.keys():
            del query_params['apikey']
        if 'limit' in query_params.keys():
            del query_params['limit']

        # Determine API version (v3 or v4)
        is_v4 = False if 'api/v3/' in path else True

        # Extract category and check if symbols are needed
        if is_v4:
            category = path.split('api/v4/')[1] if is_v4 else path.split('api/v3/')[1]
            need_symbol = False
            if 'symbol' in query_params.keys():
                need_symbol = True
        else:
            # v3 API: symbols are in the path, not query parameters
            category = path.split('api/v4/')[1] if is_v4 else path.split('api/v3/')[1]
            need_symbol = False
            if main_ctx.ex_symbol in category:
                # Remove example symbol from category and path
                category = category.split(f'/{main_ctx.ex_symbol}')[0]
                path = path.split(f'/{main_ctx.ex_symbol}')[0]
                need_symbol = True

        self.main_ctx = main_ctx
        self.fmp_url: str = self.main_ctx.fmp_url
        self.api_key: str = self.main_ctx.api_key
        self.url: str = url
        self.main_url: str = path
        self.category: str = category
        self.condition: Dict[str, List[str]] = query_params
        self.need_symbol: bool = need_symbol
        self.symbol_list: List[str] = [] if self.need_symbol else [self.converted_category]
        self.is_v4: bool = is_v4
        self.file_path: str = f'{self.main_ctx.root_path}/{self.converted_category}'

        self.fmp_api_logger = self.main_ctx.get_logger(f'fmp_api({self.converted_category})')
        self.fmp_api_logger.info(f'FMPAPI {self.converted_category} initialized')

        # Create output directory
        if self.main_ctx.create_dir(self.file_path):
            self.fmp_api_logger.info(f'Directory {self.file_path} created successfully')
        else:
            self.fmp_api_logger.error(f'Directory {self.file_path} is not created')
            raise Exception(f'Directory {self.file_path} is not created')

        self.page_num: int = 0
        # Limit page batch size to avoid API rate limits
        # This controls how many pages are fetched per batch, not worker count
        self.page_set_num: int = min(8, os.cpu_count())

    @property
    def converted_category(self) -> str:
        """Convert category path to filesystem-safe directory name.

        Replaces slashes and dashes with underscores for use in file paths.

        Returns:
            str: Filesystem-safe category name.

        Example:
            >>> api.category = "income-statement/annual"
            >>> api.converted_category
            'income_statement_annual'
        """
        return self.category.replace("/", "-").replace("-", "_")

    @property
    def query_params_str(self) -> str:
        """Build query parameter string from condition dictionary.

        Converts the condition dictionary to URL-encoded query string format.
        Takes the first value from each parameter's list.

        Returns:
            str: URL-encoded query parameter string.

        Example:
            >>> api.condition = {'period': ['quarter'], 'year': [2023]}
            >>> api.query_params_str
            'period=quarter&year=2023'
        """
        return urlencode({k: v[0] for k, v in self.condition.items()}, doseq=True)

    @property
    def page_in_condition(self) -> bool:
        """Check if pagination is used in query parameters.

        Returns:
            bool: True if 'page' parameter exists in conditions.
        """
        return 'page' in self.condition.keys()

    def __full_url(self, symbol: str) -> str:
        """Build complete FMP API URL with all parameters.

        Constructs the full URL including base URL, endpoint path, query parameters,
        symbol (if needed), and API key. Handles both v3 and v4 API formats.

        Args:
            symbol (str): Stock symbol to include in URL (or category name if no symbol needed).

        Returns:
            str: Complete FMP API URL ready for HTTP request.

        Example:
            v3: https://financialmodelingprep.com/api/v3/profile/AAPL?apikey=xxx
            v4: https://financialmodelingprep.com/api/v4/shares_float?symbol=AAPL&apikey=xxx
        """
        if self.is_v4:
            # v4 API: symbol in query parameters
            if self.need_symbol:
                self.condition['symbol'] = [symbol]
            return f'{self.fmp_url}{self.main_url}?{self.query_params_str}&apikey={self.api_key}'
        else:
            # v3 API: symbol in path
            if self.need_symbol:
                return f'{self.fmp_url}{self.main_url}/{symbol}?{self.query_params_str}&apikey={self.api_key}'
            else:
                return f'{self.fmp_url}{self.main_url}?{self.query_params_str}&apikey={self.api_key}'

    def __url_from_symbols(self, file_postfix: str) -> List[List[Any]]:
        """Generate API call parameters for all symbols in symbol_list.

        Creates a list of parameters for each symbol, including file path,
        symbol name, file postfix, and full URL. Checks for existing files
        to avoid duplicate downloads.

        Args:
            file_postfix (str): Suffix to append to output filename (e.g., '_2023_Q1').

        Returns:
            List[List[Any]]: List of parameter lists [file_path, symbol, postfix, url]
                for each symbol.

        Raises:
            Exception: If output file already exists for any symbol.

        Example:
            >>> api.symbol_list = ['AAPL', 'MSFT']
            >>> params = api.__url_from_symbols('_2023')
            >>> params[0]
            ['/data/profile', 'AAPL', '_2023', 'https://...']
        """
        api_list = []
        for symbol in self.symbol_list:
            # Check if file already exists (.csv or .csvx for empty data)
            if os.path.isfile(f'{self.file_path}/{symbol+file_postfix}.csv') \
               or os.path.isfile(f'{self.file_path}/{symbol+file_postfix}.csvx'):
<<<<<<< HEAD
                self.fmp_api_logger.info(f'Skip existing file: {self.file_path}/{symbol+file_postfix}.csv/csvx')
                continue
=======
                self.fmp_api_logger.error(f'Already Exist {self.file_path}/{symbol+file_postfix}.csv/csvx')
                raise Exception(f'Already Exist {self.file_path}/{symbol+file_postfix}.csv/csvx')
>>>>>>> 2a9dfeec

            api_list.append([self.file_path, symbol, file_postfix, self.__full_url(symbol)])
        return api_list

    def set_symbol_list(self, symbol_list: List[str]) -> None:
        """Set the list of stock symbols for data fetching.

        Validates that the API requires symbols before setting the list.
        For historical-price-full category, ETF symbols could be added here.

        Args:
            symbol_list (List[str]): List of stock symbols to fetch.

        Raises:
            Exception: If API doesn't require symbols but set_symbol_list is called.

        Note:
            TODO: Add ETF symbols (SPY, IVV, VTI, etc.) for historical-price-full.
        """
        if not self.need_symbol:
            self.fmp_api_logger.info('symbol이 필요하지 않은데 set하려함')
            raise Exception('symbol이 필요하지 않은데 set하려함')
        self.symbol_list = symbol_list

        # TODO: Add ETF symbols for historical price data
        if self.category == "historical-price-full":
            self.fmp_api_logger.info("add ETF symbols to get historical-price-full data")
            # self.symbol_list.append(pd.Series(["SPY", "IVV", "VTI", "VOO", "QQQ", "VEA", "IEFA"]))

        self.symbol_list = self.symbol_list.dropna()

    def __make_api_list_year(self) -> List[List[Any]]:
        """Generate API URLs for year-based or quarterly data.

        Creates URLs for each year in the configured range (start_year to end_year).
        Supports three modes based on query parameters:
        1. period: Creates URLs for 4 periods per year (P1-P4)
        2. quarter: Creates URLs for 4 quarters per year (Q1-Q4)
        3. neither: Creates one URL per year

        Returns:
            List[List[Any]]: List of API call parameters for all years/periods.

        Example:
            With year=2023 and period parameter:
            - AAPL_2023_P1.csv
            - AAPL_2023_P2.csv
            - ...
        """
        ret = []
        for year in range(self.main_ctx.start_year, self.main_ctx.end_year + 1):
            if 'period' in self.condition.keys():
                # Generate 4 periods per year
                for period in range(1, 5):
                    file_postfix = f'_{year}_P{period}'
                    self.condition['year'] = [year]
                    self.condition['period'] = [period]
                    ret.extend(self.__url_from_symbols(file_postfix))
            elif 'quarter' in self.condition.keys():
                # Generate 4 quarters per year
                for quarter in range(1, 5):
                    file_postfix = f'_{year}_Q{quarter}'
                    self.condition['year'] = [year]
                    self.condition['quarter'] = [quarter]
                    ret.extend(self.__url_from_symbols(file_postfix))
            else:
                # Generate one file per year
                file_postfix = f'_{year}'
                self.condition['year'] = [year]
                ret.extend(self.__url_from_symbols(file_postfix))
        return ret

    def __make_api_list_from_to(self) -> List[List[Any]]:
        """Generate API URLs with from/to date range parameters.

        Creates URLs for each year with date range from Jan 1 to Dec 31.
        Used for APIs that accept 'from' and 'to' date parameters.

        Returns:
            List[List[Any]]: List of API call parameters for all years.

        Example:
            For 2023: from=2023-01-01&to=2023-12-31
            Output: AAPL_2023.csv
        """
        ret = []
        for year in range(self.main_ctx.start_year, self.main_ctx.end_year + 1):
            file_postfix = f'_{year}'
            self.condition['from'] = [f'{year}-01-01']
            self.condition['to'] = [f'{year}-12-31']
            ret.extend(self.__url_from_symbols(file_postfix))
        return ret

    def __make_api_list_date(self) -> List[List[Any]]:
        """Generate API URLs for each day in the configured date range.

        Creates one URL per day from start_year/01/01 to end_year/12/31.
        Used for APIs that require a specific date parameter.

        Returns:
            List[List[Any]]: List of API call parameters for all dates.

        Warning:
            This can generate a very large number of URLs (365+ days per year).
            Use carefully to avoid rate limiting.

        Example:
            Output files: AAPL_2023-01-01.csv, AAPL_2023-01-02.csv, ...
        """
        ret = []
        start_date = datetime(self.main_ctx.start_year, 1, 1)
        end_date = datetime(self.main_ctx.end_year, 12, 31)
        current_date = start_date

        # Iterate through each day in the range
        while current_date <= end_date:
            date_str = current_date.strftime('%Y-%m-%d')
            file_postfix = f'_{date_str}'
            self.condition['date'] = [date_str]
            ret.extend(self.__url_from_symbols(file_postfix))
            current_date += timedelta(days=1)
        return ret

    def __make_api_list_page(self) -> List[List[Any]]:
        """Generate API URLs for paginated data.

        Creates URLs for a batch of pages starting from current page_num.
        Automatically increments page_num for the next batch.

        Returns:
            List[List[Any]]: List of API call parameters for page batch.

        Note:
            Batch size is controlled by page_set_num (default: 8).
            Call this method repeatedly until workers return no data.

        Example:
            First call: pages 0-7
            Second call: pages 8-15
            Output files: stock_list_0.csv, stock_list_1.csv, ...
        """
        ret = []
        for i in range(self.page_num, self.page_num + self.page_set_num):
            file_postfix = f'_{i}'
            self.condition['page'] = [i]
            ret.extend(self.__url_from_symbols(file_postfix))

        # Increment page number for next batch
        self.page_num += self.page_set_num
        return ret

    def make_api_list(self) -> List[List[Any]]:
        """Generate API call parameters based on query parameter types.

        Determines the appropriate URL generation method based on which
        query parameters are present in the API configuration.

        Priority order:
        1. year parameter -> __make_api_list_year()
        2. from parameter -> __make_api_list_from_to()
        3. date parameter -> __make_api_list_date()
        4. page parameter -> __make_api_list_page()
        5. none of above -> simple symbol-based URLs

        Returns:
            List[List[Any]]: List of [file_path, symbol, postfix, url] for fetching.

        Example:
            >>> api_list = api.make_api_list()
            >>> for params in api_list[:3]:
            ...     print(params[1], params[3])  # Print symbol and URL
            AAPL https://financialmodelingprep.com/api/v3/profile/AAPL?apikey=xxx
            MSFT https://financialmodelingprep.com/api/v3/profile/MSFT?apikey=xxx
            GOOGL https://financialmodelingprep.com/api/v3/profile/GOOGL?apikey=xxx
        """
        if 'year' in self.condition.keys():
            return self.__make_api_list_year()
        elif 'from' in self.condition.keys():
            return self.__make_api_list_from_to()
        elif 'date' in self.condition.keys():
            return self.__make_api_list_date()
        elif 'page' in self.condition.keys():
            return self.__make_api_list_page()
        else:
            # Simple symbol-based URLs without time parameters
            return self.__url_from_symbols('')<|MERGE_RESOLUTION|>--- conflicted
+++ resolved
@@ -238,13 +238,8 @@
             # Check if file already exists (.csv or .csvx for empty data)
             if os.path.isfile(f'{self.file_path}/{symbol+file_postfix}.csv') \
                or os.path.isfile(f'{self.file_path}/{symbol+file_postfix}.csvx'):
-<<<<<<< HEAD
                 self.fmp_api_logger.info(f'Skip existing file: {self.file_path}/{symbol+file_postfix}.csv/csvx')
                 continue
-=======
-                self.fmp_api_logger.error(f'Already Exist {self.file_path}/{symbol+file_postfix}.csv/csvx')
-                raise Exception(f'Already Exist {self.file_path}/{symbol+file_postfix}.csv/csvx')
->>>>>>> 2a9dfeec
 
             api_list.append([self.file_path, symbol, file_postfix, self.__full_url(symbol)])
         return api_list
