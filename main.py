import sys
# import mariadb
import re
import os
import pandas as pd
import sqlalchemy
import pymysql
import numpy as np
import time
import urllib
# import json.decoder
# import FinanceDataReader as fdr
# import matplotlib.pyplot as plt
# from pandas_datareader import data
# import yfinance as yf
# import yahoo_fin.stock_info as si
# from pykrx import stock
# from pykrx import bond

API_KEY = '52a6facc9bba04d228d0babd4c98156c'
FMP_URL = "https://financialmodelingprep.com"
EX_SYMBOL = "AAPL"
ROOT_PATH = "./data"
SYMBOL = pd.DataFrame()
START_YEAR = 2020
END_YEAR = 2022


def create_database():
    # maria DB 첫 설치 시 아래의 SQL문으로 db와 user를 만들어줘야함
    # use mysql;
    # create database quantdb
    # create user 'quant'@'%' identified by '1234';
    # grant privileges on quantdb.* to 'quant'@'localhost';
    # flush privileges

    # AWS MariaDB 데이터베이스 접속 엔진 생성.
    aws_mariadb_url = 'mysql+pymysql://quant:1234@ec2-3-82-109-250.compute-1.amazonaws.com:3306/quantdb'
    engine_mariadb = sqlalchemy.create_engine(aws_mariadb_url)

    # aws 안 mariadb port 확인
    query = "show global variables like 'PORT';"
    result = pd.read_sql_query(sql=query, con=engine_mariadb)
    print(result)
    # query = "CREATE VIEW stock_info_view" \
    #        " AS SELECT ord_num, ord_amount, a.agent_code, agent_name, cust_name" \
    #        " FROM orders a, customer b, agents c" \
    #        " WHERE a.cust_code=b.cust_code" \
    #        " AND a.agent_code=c.agent_code;"
    # query = "SELECT c.symbol, c.exchangeShortName, c.type, d.delistedDate," \
    #        " CASE c.ipoDate" \
    #        " IS NULL THEN d.ipoDate" \
    #        " ELSE c.ipoDate" \
    #        " END as Date" \
    #        " FROM (SELECT a.symbol, a.exchangeShortName, a.type, b.industry, b.ipoDate" \
    #        " FROM stock a LEFT OUTER JOIN profile b on a.symbol = b.symbol) c" \
    #        " LEFT OUTER JOIN delisted_companiese d on c.symbol = d.symbol;"
    # query = "SELECT a.symbol, a.exchangeShortName, a.type, b.industry, b.ipoDate" \
    #        " FROM stock a LEFT OUTER JOIN profile b on a.symbol = b.symbol;"
    #        # CASE WHEN table3.col3 IS NULL THEN table2.col3 ELSE table3.col3 END as col4
    # result = pd.read_sql_query(sql=query, con=engine_mariadb)
    # result.to_csv(ROOT_PATH + "/test.csv", na_rep='NaN')
    # print(result)
    # profile
    # "symbol": "AAPL",
    # "exchangeShortName": "NASDAQ",
    # "industry": "Consumer Electronics",
    # "ipoDate": "1980-12-12",

    # stock
    # "symbol": "SPY",
    # "exchangeShortName": "AMEX",
    # "type": "etf"

    # delisted-companies
    # "symbol": "KNL",
    # "exchange": "NYSE",
    # "ipoDate": "2004-12-14",
    # "delistedDate": "2022-02-25"


    set_symbol()
    # table 생성 : stock 
    target_stock = pd.read_csv('target_stock_list.csv', index_col=None)
    #drop index column
    target_stock = target_stock.drop( target_stock.columns[0], axis=1)
    target_stock.to_sql('stock', engine_mariadb, if_exists='replace', index=False, index_label=None, chunksize=512)
    
    # table 생성 : profile_SYMBOL
    # profile 은 stock 별 row 1개라 별도 table로 안넣고 row 들 합쳐서 profile이란 table 로 넣음
    profile = pd.DataFrame()
    for i in range(0, 10):
        elem = SYMBOL[i]
        profile=pd.concat( [profile,  pd.read_csv(ROOT_PATH+'/profile/{}.csv'.format(elem), index_col=None)], ignore_index=True)
    #drop index column
    profile = profile.drop( profile.columns[0], axis=1)
    profile.to_sql('profile', engine_mariadb, if_exists='replace', index=False, index_label=None, chunksize=512)
    
    # table 생성 : delist
    delisted_companies = pd.DataFrame()
    i = 0
    while True:        
        csv_path = ROOT_PATH+'/delisted-companies_' + str(i) + '.csv'
        try:
            delisted_tmp = pd.read_csv(csv_path, index_col=None)
            delisted_companies=pd.concat( [delisted_companies,  delisted_tmp])
        except FileNotFoundError :
            break
        i=i+1
    #drop index column
    delisted_companies = delisted_companies.drop( delisted_companies.columns[0], axis=1)
    delisted_companies = delisted_companies.reset_index(drop=True)
    delisted_companies.to_sql('delisted_companies', engine_mariadb, if_exists='replace', index=False, index_label=None, chunksize=512)



def create_folder(path):
    if not os.path.exists(path):
        print('Creating Folder "{}" ...'.format(path))
        try:
            os.makedirs(path)
            return True
        except OSError:
            print('Error: Creating "{}" directory.'.format(path))
            return False


def get_fmp_data(main_url, extra_url, need_symbol, is_v4, file_postfix=""):
    # brief : 순차적으로 넣고자 하는 값을 url에 포함시켜서 돌려줌
    # input : main_url(url의 main 값), extra_url(뒤에 나머지),
    #         need_symbol(url에 symbol 값이 들어가지는에 대한 boolean. v3는 불필요. v4 주소 처리때문에 필요)
    #           TODO data_list를 완전히 없앤 이유는 나중에는 need_symbol을 data_type flag로 바꿔서 필요한 리스트를
    #                이 함수 내에서 알아서 넣는 것이 더 효율적이기에 list 자체는 완전히 받지 않을 예정  예) SYMBOL이 글로벌로 바뀜
    #         v4_flag(v4 url 형식을 사용할지에 대한 flag)
    #         file_postfix(csv 파일 뒤에 붙는 다른 구분자를 넣고 싶은 경우 사용 예) AAPL_2022_1.csv)
    # output : none
    # example 1 : /api/v3/discounted-cash-flow/AAPL?apikey=***
    #               get_fmp_data_by_list("dicounted-cash-flow", "", True, False)
    #               ./data 폴더 아래에 discounted-cash-flow 폴더를 만들고, list element별 csv를 만듦
    # example 2 : /api/v3/income-statement-as-reported/AAPL?period=quarter&limit=50&apikey=***
    #               get_fmp_data_by_list("income-statement-as-reported",
    #                                    "period=quarter&limit=50&", symbol_list, True, False)

    if need_symbol is False:
        return get_fmp_data_only_one(main_url, extra_url, is_v4, file_postfix)

    path = ROOT_PATH + "/" + main_url
    cre_flag = create_folder(path)

    # TODO 일부만 돌리기 위해 i로 range를 살짝 줘서 돌림 (for test)
    # for elem in SYMBOL:
    for i in range(0, 10):
        elem = SYMBOL[i]
        if not os.path.isfile(path + "/{}.csv".format(elem + file_postfix)):
            if is_v4 is True:
                # TODO symbol 이 외에 list가 올 것이기에 need_symbol flag를 두고 있으나, symbol 이외에는 아직 당장 필요한 것이
                #       없어서 이대로 두었으나 이 loop는 symbol 이외의 list에 대한 대비가 아래 if 문 이외에는 되어 있지 않음
                if need_symbol is True:
                    api_url = FMP_URL + "/api/v4/{}?symbol={}&{}apikey={}".format(main_url, elem, extra_url, API_KEY)
                else:
                    api_url = FMP_URL + "/api/v4/{}?{}apikey={}".format(main_url, extra_url, API_KEY)
            else:
                api_url = FMP_URL + "/api/v3/{}/{}?{}apikey={}".format(main_url, elem, extra_url, API_KEY)
            print('Creating File "{}/{}.csv" <- "{}"'.format(path, elem + file_postfix, api_url))
            try:
                json_data = pd.read_json(api_url)
            except ValueError:
                print("[Warning] No Data. Or Different Data Type")
                continue
            except urllib.error.HTTPError:
                print("[Warning] HTTP Error 400, API_URL : ", api_url)
                continue
            # 읽어왔는데 비어 있을 수 있음. ValueError는 Format이 안맞는 경우고 이 경우는 page=50 과 같은 extra_url 처리 때문
            json_data.to_csv(path+"/{}.csv".format(elem + file_postfix), na_rep='NaN')
            if json_data.empty is True:
                return False
        else:
            if cre_flag is True:
                # 새로 만드는 경우, 이미 csv가 있다는 건 stock list와 delisted list에 중복 값이 있는 상황 (Duplicate)
                # 리스트에 중복값이 왜 들어가게 되었는지 반드시 확인이 필요함. (가정이 깨짐)
                print('[ERROR] Already Exist "{}/{}.csv"'.format(path, elem + file_postfix))
    return True


def get_fmp_data_only_one(main_url, extra_url, is_v4, file_postfix):
    # brief : 하나의 값만 읽어오고자 할 때 사용됨
    # input : main_url(url의 main 값), extra_url(뒤에 나머지 url), v4_flag(v5 url 형식을 사용할지에 대한 flag),
    #        file_postfix(csv 파일 뒤에 붙는 다른 구분자를 넣고 싶은 경우 사용 예) AAPL_2022_1.csv)
    # output : none
    # example 1 :  /api/v3/financial-statement-symbol-lists
    #                   get_fmp_data_only_one("financial-statement-symbol-lists", "", False, "")
    #                   ./data 폴더 아래에 financial-statement-symbol-lists.csv 파일을 만듦
    # FIXME get_fmp_data 함수랑 이쁘게 잘 합쳐보고 싶은데 결국 한번 합쳤다 다시 때어냄
    if is_v4 is True:
        api_url = FMP_URL + "/api/v4/"
    else:
        api_url = FMP_URL + "/api/v3/"

    if main_url.rfind("/") != -1:
        create_folder(ROOT_PATH + "/" + main_url[:main_url.rfind("/")])
    if not os.path.isfile("{}/{}.csv".format(ROOT_PATH, main_url + file_postfix)):
        api_url += "{}?{}apikey={}".format(main_url, extra_url, API_KEY)
        print('Creating File "{}/{}.csv" <- "{}"'.format(ROOT_PATH, main_url + file_postfix, api_url))
        try:
            json_data = pd.read_json(api_url)
        except ValueError:
            print("[Warning] No Data. Or Different Data Type")
            return False
        except urllib.error.HTTPError:
            print("[Warning] HTTP Error 400, API_URL : ", api_url)
            return False
        # 읽어왔는데 비어 있을 수 있음. ValueError는 Format이 안맞는 경우고 이 경우는 page=50 과 같은 extra_url 처리 때문
        json_data.to_csv("{}/{}.csv".format(ROOT_PATH, main_url + file_postfix), na_rep='NaN')
        if json_data.empty is True:
            return False
    return True


def get_fmp_data_preprocessing(main_url, extra_url, need_symbol, is_v4):
    if extra_url.find("year") != -1:
        for year in range(START_YEAR, END_YEAR + 1):
            if re.match("year=[0-9]{4}&period=Q[0-9]{1}", extra_url):
                for quater in range(1, 5):
                    extra_url = re.sub('year=[0-9]{4}&period=Q[0-9]{1}', "[Y_P]", extra_url)
                    file_postfix = "_" + str(year) + "_P" + str(quater)
                    extra_url = extra_url.replace("[Y_P]", "year={}&period=Q{}".format(year, quater))
                    get_fmp_data(main_url, extra_url, need_symbol, is_v4, file_postfix)
            elif re.match("quarter=[0-9]{1}&year=[0-9]{4}", extra_url):
                for quater in range(1, 5):
                    extra_url = re.sub('quarter=[0-9]{1}&year=[0-9]{4}', "[Y_Q]", extra_url)
                    file_postfix = "_" + str(year) + "_Q" + str(quater)
                    extra_url = extra_url.replace("[Y_Q]", "quarter={}&year={}".format(quater, year))
                    get_fmp_data(main_url, extra_url, need_symbol, is_v4, file_postfix)
            else:
                extra_url = re.sub('year=[0-9]{4}', "[YEAR]", extra_url)
                file_postfix = "_" + str(year)
                extra_url = extra_url.replace("[YEAR]", "year={}".format(year))
                get_fmp_data(main_url, extra_url, need_symbol, is_v4, file_postfix)

    elif extra_url.find("from") != -1:
        for year in range(START_YEAR, END_YEAR + 1):
            for month in range(1, 13):
                extra_url = re.sub('from=[0-9]{4}-[0-9]{2}-[0-9]{2}&to=[0-9]{4}-[0-9]{2}-[0-9]{2}', "[FT]", extra_url)
                file_postfix = "_" + str(year) + "_" + str(month)
                extra_url = extra_url.replace("[FT]", "from={0}-{1:02d}-01&to={0}-{1:02d}-31".format(year, month))
                get_fmp_data(main_url, extra_url, need_symbol, is_v4, file_postfix)

    elif extra_url.find("page") != -1:
        i = 0
        while True:
            extra_url = re.sub('page=[0-9]{1,2}', "[PAGE]", extra_url)
            file_postfix = "_" + str(i)
            extra_url = extra_url.replace("[PAGE]", "page={}".format(i))
            if get_fmp_data(main_url, extra_url, need_symbol, is_v4, file_postfix) is False:
                break;
            i += 1

    elif extra_url.find("date") != -1:
        for year in range(START_YEAR, END_YEAR + 1):
            for month in range(1, 13):
                for day in range (1, 32):
                    extra_url = re.sub('date=[0-9]{4}-[0-9]{2}-[0-9]{2}', "[DATE]", extra_url)
                    file_postfix = "_" + str(year) + "_" + str(month) + "_"+ str(day)
                    extra_url = extra_url.replace("[DATE]", "date={0}-{1:02d}-{2:02d}".format(year, month, day))
                    get_fmp_data(main_url, extra_url, need_symbol, is_v4, file_postfix)

    else:
        get_fmp_data(main_url, extra_url, need_symbol, is_v4)


def set_symbol():
    # if os.path.isfile(ROOT_PATH + "/available-traded/list.csv") is True \
    #         and os.path.isfile(ROOT_PATH + "/delisted-companies_0.csv") is True:
    #     available_traded = pd.read_csv(ROOT_PATH + "/available-traded/list.csv")
    #     delisted_stock = pd.read_csv(ROOT_PATH + "/delisted-companies_0.csv")
    #     stock = pd.concat([available_traded, delisted_stock], ignore_index=True)
    if os.path.isfile("./target_stock_list.csv") is True:
        stock = pd.read_csv("./target_stock_list.csv")
        global SYMBOL
        SYMBOL = stock["symbol"]
    print("in set_symbol() list=", SYMBOL)

def get_fmp(api_list):
    create_folder(ROOT_PATH)
    set_symbol()

    for i in range(len(api_list)):
        need_symbol = True if api_list[i].find(EX_SYMBOL) != -1 else False
        # SYMBOL 이 없는 건, SYMBOL을 만들기 위한 file도 만들어지기 전이기 때문에 두번 돌려서 SYMBOL 안쓰는 것부터 만듦
        if need_symbol is True and SYMBOL.empty is True:
            continue
        is_v4 = True if api_list[i].split('/')[2] == "v4" else False
        # Code에 박아 넣은 값인 8은 url의 앞부분인 /api/v4/ 의 길이. v3와 v4 코드 통합을 위해 박아넣음
        main_url = api_list[i].split('?')[0][8:]
        extra_url = "" if api_list[i].find("?") == -1 else api_list[i].split('?')[1]
        if need_symbol is True:
            if is_v4 is True:
                extra_url = "" if len(extra_url) == 10 else extra_url[12:]
            else:
                main_url = main_url[:-5]
        # limit 제거
        extra_url = re.sub('[&]{0,1}limit=[0-9]{2,3}[&]{0,1}', "", extra_url)
        if extra_url != "":
            extra_url = extra_url + "&"
            print("{}\nextra_url : {}".format(api_list[i], extra_url))
        # FIXME 디버깅용 로그라 120칸 넘김 나중에 수정 예정. 두 줄이면 뺐더 넣다 하기 귀찮
        print("\n{}\nmain_url : {} / extra_url : {} / need_symbol : {} / is_v4 : {}".format(api_list[i], main_url, extra_url, need_symbol, is_v4))
        get_fmp_data_preprocessing(main_url, extra_url, need_symbol, is_v4)


def get_api_list():
    api_df = pd.read_csv("./target_api_list.csv", header=0, usecols=["URL"])
    api_df = api_df.dropna()
    api_list = api_df.values.tolist()
    for i in range(len(api_list)):
        api_list[i] = str(api_list[i]).replace(" ","")
        # https 부터 적은 경우에 대한 처리
        if str(api_list[i]).find(FMP_URL) != -1:
            api_list[i] = str(api_list[i])[2: str(api_list[i]).find("apikey") - 1].replace(FMP_URL, "")
        # 여러줄이 들어간 경우, 가장 앞에 써진 url 만을 돌린다. \n을 찾아서 뒤를 전부 지워주는 작업
        elif str(api_list[i]).find('\\') != -1:
            api_list[i] = str(api_list[i])[2: str(api_list[i]).find('\\')]
        else:
            api_list[i] = str(api_list[i])[2:-2]
    return api_list


if __name__ == '__main__':
    api_list = get_api_list()
    # 굳이 symbol을 채우기 위해 별도의 작업을 하는 것보다 2번 돌리는게 효율적
<<<<<<< HEAD
    # get_fmp(api_list)
=======
    #get_fmp(api_list)
>>>>>>> 2289d3cc
    # get_fmp(api_list)
    # get_fmp_es()
    # create_mariadb()
    create_database()

    ################################################################################################
    # (1) tickers를 이용한 재무재표 예제
    # symbol = 'GOOGL'
    # sp500_ticker = si.tickers_sp500()
    # print(si.get_balance_sheet(symbol))

    # (2) MultiProcessing 예제
    # from multiprocessing import Pool
    # pool = Pool(8)
    # return = pool.map(method, parameters)
    # sp500_info = pool.map(, sp500_tickers)

    # (3) DataReader 예제
    # symbol = 'GOOGL'
    # web = 'yahoo'
    # start_date = '2004-08-19'
    # end_date = '2020-04-17'
    # google_data = data.DataReader(symbol, web, start_date, end_date)
    # print(google_data.head(9))
    # google_data['Close'].plot()
    # df = stock.get_market_fundamental("20220104", "20220206", "005930", freq="m")

    # (4) dataframe을 이용한 merge 예시
    # url_is = fmp_url + "income-statement/{}?limit=120&apikey={}".format(symbol, api_key)
    # pd_is = pd.read_json(url_is)
    # url_bs = fmp_url + "balance-sheet-statement/{}?limit=120&apikey={}".format(symbol, api_key)
    # pd_bs = pd.read_json(url_bs)
    # url_cf = fmp_url + "cash-flow-statement/{}?limit=120&apikey={}".format(symbol, api_key)
    # pd_cf = pd.read_json(url_cf)
    # 재무재표가 income, balance sheet, cash flow 로 나눠서 제공하고 있어 merge 해주는 작업을 해야함
    # pd_mg = pd_is.merge(pd_bs, left_on=['date', 'symbol'], right_on=['date', 'symbol'], how='inner',
    #                    suffixes=('', '_del'))
    # pd_mg = pd_mg.merge(pd_cf, left_on=['date', 'symbol'], right_on=['date', 'symbol'], how='inner',
    #                    suffixes=('', '_del'))
    # pd_mg = pd_mg[[c for c in pd_mg.columns if not c.endswith('_del')]]
    # pd_mg.to_csv("./data/fs/{}.csv".format(symbol), index=False, na_rep='NaN')
    ################################################################################################<|MERGE_RESOLUTION|>--- conflicted
+++ resolved
@@ -41,6 +41,8 @@
     # aws 안 mariadb port 확인
     query = "show global variables like 'PORT';"
     result = pd.read_sql_query(sql=query, con=engine_mariadb)
+    # listed_stock = pd.read_csv("./data/listed_stock.csv")
+    # listed_stock.to_sql('available_traded', engine, if_exists='replace', index=False, index_label=None, chunksize=512)
     print(result)
     # query = "CREATE VIEW stock_info_view" \
     #        " AS SELECT ord_num, ord_amount, a.agent_code, agent_name, cust_name" \
@@ -80,12 +82,12 @@
 
 
     set_symbol()
-    # table 생성 : stock 
+    # table 생성 : stock
     target_stock = pd.read_csv('target_stock_list.csv', index_col=None)
     #drop index column
     target_stock = target_stock.drop( target_stock.columns[0], axis=1)
     target_stock.to_sql('stock', engine_mariadb, if_exists='replace', index=False, index_label=None, chunksize=512)
-    
+
     # table 생성 : profile_SYMBOL
     # profile 은 stock 별 row 1개라 별도 table로 안넣고 row 들 합쳐서 profile이란 table 로 넣음
     profile = pd.DataFrame()
@@ -95,11 +97,11 @@
     #drop index column
     profile = profile.drop( profile.columns[0], axis=1)
     profile.to_sql('profile', engine_mariadb, if_exists='replace', index=False, index_label=None, chunksize=512)
-    
+
     # table 생성 : delist
     delisted_companies = pd.DataFrame()
     i = 0
-    while True:        
+    while True:
         csv_path = ROOT_PATH+'/delisted-companies_' + str(i) + '.csv'
         try:
             delisted_tmp = pd.read_csv(csv_path, index_col=None)
@@ -328,11 +330,7 @@
 if __name__ == '__main__':
     api_list = get_api_list()
     # 굳이 symbol을 채우기 위해 별도의 작업을 하는 것보다 2번 돌리는게 효율적
-<<<<<<< HEAD
-    # get_fmp(api_list)
-=======
     #get_fmp(api_list)
->>>>>>> 2289d3cc
     # get_fmp(api_list)
     # get_fmp_es()
     # create_mariadb()
