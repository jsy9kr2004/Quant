--- conflicted
+++ resolved
@@ -1,9 +1,5 @@
 import sys
-<<<<<<< HEAD
 # import mariadb
-=======
-#import mariadb
->>>>>>> 206c142f
 import re
 import os
 import pandas as pd
@@ -264,8 +260,8 @@
 if __name__ == '__main__':
     api_list = get_api_list()
     # 굳이 symbol을 채우기 위해 별도의 작업을 하는 것보다 2번 돌리는게 효율적
-    # get_fmp(api_list)
-    # get_fmp(api_list)
+    get_fmp(api_list)
+    get_fmp(api_list)
     # get_fmp_es()
     # create_mariadb()
     create_database()
