--- conflicted
+++ resolved
@@ -41,13 +41,8 @@
 
 def set_logger(config):
     log_path = "log.txt"
-<<<<<<< HEAD
-    # if os.path.exists(log_path):
-    #    os.remove(log_path)
-=======
     #if os.path.exists(log_path):
         #os.remove(log_path)
->>>>>>> e208a1a8
     logging.basicConfig(level=config['LOG_LVL'],
                         format='[%(asctime)s][%(levelname)s] %(message)s (%(filename)s:%(lineno)d) ',
                         handlers=[logging.FileHandler(log_path, mode='a+'), logging.StreamHandler()])
