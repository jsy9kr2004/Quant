# This is a sample Python script.

# Press Shift+F10 to execute it or replace it with your code.
# Press Double Shift to search everywhere for classes, files, tool windows, actions, and settings.

import sys
import mariadb
from sqlalchemy import create_engine
import pymysql
import os
import pandas as pd
# import json.decoder
# import FinanceDataReader as fdr
# import matplotlib.pyplot as plt
# from pandas_datareader import data
# import numpy as np
# import yfinance as yf
# import yahoo_fin.stock_info as si
# from pykrx import stock
# from pykrx import bond

api_key = '52a6facc9bba04d228d0babd4c98156c'
fmp_url = "https://financialmodelingprep.com/api/v3/"


def create_folder(path):
    if not os.path.exists(path):
        print('Creating Folder "{}" ...'.format(path))
        try:
            os.makedirs(path)
            return True
        except OSError:
            print('Error: Creating "{}" directory.'.format(path))
            return False


<<<<<<< HEAD
def get_fmp_es():
    available_traded = pd.read_csv("./data/available-traded.csv")
    delisted_stock = pd.read_csv("./data/delisted_stock.csv")
    stock = pd.concat([available_traded, delisted_stock], ignore_index=True)
    symbol = stock["symbol"]


def create_mariadb():
    try:
        conn = mariadb.connect(
            user="quant",
            password="0710",
            host="127.0.0.1",
            port=710,
            database="quantdb"
        )
    except mariadb.Error as e:
        print("Error connecting to MariaDB Platform: {}".format(e))
        sys.exit(1)
    return conn
=======
def create_database():
    # maria DB 첫 설치 시 아래의 SQL문으로 db와 user를 만들어줘야함
    # use mysql;
    # create database quantdb
    # create user quant@localhost identified by '0710';
    # grant privileges on quantdb.* to quant@localhost;
    # flush privileges
    # try:
    #    conn = mariadb.connect(
    #        user="quant",
    #        password="0710",
    #        host="127.0.0.1",
    #        port=710,
    #        database="quantdb"
    #    )
    # except mariadb.Error as e:
    #    print("Error connecting to MariaDB Platform: {}".format(e))
    #    sys.exit(1)
    pymysql.install_as_MySQLdb()
    engine = create_engine("mysql+pymysql://{}:{}@localhost/{}".format("quant", "0710", "quantdb"))

    # 읽어왔던 URL의 이름과 동일하게 테이블명을 만듦
    # fmp_url + "available-traded/list?apikey={}".format(api_key)
    listed_stock = pd.read_csv("./data/listed_stock.csv")
    listed_stock.to_sql('available_traded', engine, if_exists='replace', index=False, index_label=None, chunksize=512)
>>>>>>> dd234be1


def get_fmp_data_by_list(parent_path, main_url, data_list, extra_url):
    # brief : 순차적으로 넣고자 하는 값을 url에 포함시켜서 돌려줌
    # input : parent_path(나의 상위 폴더), main_url(url의 main 값), data_list (url에 넣고자하는 list), extra_url(뒤에 나머지)
    # output : none
    # example 1 : /api/v3/discounted-cash-flow/AAPL?apikey=***
    #               get_fmp_data_by_list("./data". "dicounted-cash-flow", symbol_list, "")
    #               ./data 폴더 아래에 discounted-cash-flow 폴더를 만들고, list element별 csv를 만듦
    # example 2 : /api/v3/etf-holder/SPY?apikey=***
    #               get_fmp_data_by_list("./data", "etf-holder", etf_list, "")
    # example 3 : /api/v3/income-statement-as-reported/AAPL?period=quarter&limit=50&apikey=***
    #               get_fmp_data_by_list("./data/financial-statement", "income-statement-as-reported",
    #                                                                     symbol_list, "period=quarter&limit=50&")
    # [주의] extra_url을 확인해서 필요하다면 &를 넣어주어야 함
    path = parent_path + main_url
    cre_flag = create_folder(path)
    # TODO FMP의 Free 버젼은 250 req per day / 일부만 돌리기 위해 i로 range를 살짝 줘서 돌림 (for test)
    # for elem in data_list:
    for i in range(4, 7):
        elem = data_list[i]
        if not os.path.isfile(path + "/{}.csv".format(elem)):
            print('Creating File "{}/{}.csv" ...'.format(path, elem))
            json_profile = pd.read_json(fmp_url + "{}/{}?{}apikey={}".format(main_url, elem, extra_url, api_key))
            json_profile.to_csv(path+"/{}.csv".format(elem), na_rep='NaN')
        else:
            if cre_flag is True:
                # 새로 만드는 경우, 이미 csv가 있다는 건 stock list와 delisted list에 중복 값이 있는 상황 (Duplicate)
                # 리스트에 중복값이 왜 들어가게 되었는지 반드시 확인이 필요함. (가정이 깨짐)
                print('[ERROR] Already Exist "{}/{}.csv"'.format(path, elem))


def get_fmp():
    create_folder("./data")

    if not os.path.isfile("./data/available-traded.csv"):
        print("Creating Stock File...")
        url_symbol = fmp_url + "available-traded/list?apikey={}".format(api_key)
        available_traded = pd.read_json(url_symbol)
        available_traded.to_csv("./data/available-traded.csv", na_rep='NaN')
        # FIXME finance-datareader를 이용해서 NASDAQ stock list 받음 (필요할까?)
        # if not os.path.isfile("./NASDAQ.csv"):
        #       df_NASDAQ = fdr.StockListing('NASDAQ')
        #       df_NASDAQ.to_csv("NASDAQ.csv")
    else:
        available_traded = pd.read_csv("./data/available-traded.csv")

    if not os.path.isfile("./data/delisted_stock.csv"):
        print("Creating Delisted Stock File...")
        i = 1
        delisted_stock = pd.DataFrame()
        while True:
            url_del_stock = fmp_url + "delisted-companies?page={}&apikey={}".format(i, api_key)
            json_del_stock = pd.read_json(url_del_stock)
            print("Get Delisted Stock File - {} page".format(i))
            if json_del_stock.empty is True:
                delisted_stock.to_csv("./data/delisted_stock.csv", na_rep='NaN')
                break
            else:
                # FIXME ignore_index 들어가야하는지 직접 데이터 확인해봐야 함
                delisted_stock = pd.concat([delisted_stock, json_del_stock])
            i += 1
    else:
        delisted_stock = pd.read_csv("./data/delisted_stock.csv")

    stock = pd.concat([available_traded, delisted_stock], ignore_index=True)


def get_fmp_sy():
    available_traded = pd.read_csv("./data/available-traded.csv")
    delisted_stock = pd.read_csv("./data/delisted_stock.csv")
    stock = pd.concat([available_traded, delisted_stock], ignore_index=True)
    symbol = stock["symbol"]

    # Create Financial Statement Folder & Files (income, balance-sheet, cash-flow)
    create_folder("./data/financial-statement/")

    # TODO FMP 유료 결제 후 분기에서 연간 데이터를 분기 데이터로 바꾸기 위해 url_2 값(limit=120&)을 변경해주어야 함
    # Income Statement
    get_fmp_data_by_list("./data/financial-statement/", "income-statement", symbol, "limit=120&")
    # Balance Sheet Statement
    get_fmp_data_by_list("./data/financial-statement/", "balance-sheet-statement", symbol, "limit=120&")
    # Cash Flow Statement
    get_fmp_data_by_list("./data/financial-statement/", "cash-flow-statement", symbol, "limit=120&")

    # 이 사이에 많은 함수들이 들어와야 함 (by RULE)
    # Company Profile
    get_fmp_data_by_list("./data/", "profile", symbol, "")


if __name__ == '__main__':
    get_fmp()
<<<<<<< HEAD
    get_fmp_sy()
    get_fmp_es()
    # create_mariadb()
=======
    create_database()
>>>>>>> dd234be1

    ################################################################################################
    # (1) tickers를 이용한 재무재표 예제
    # symbol = 'GOOGL'
    # sp500_ticker = si.tickers_sp500()
    # print(si.get_balance_sheet(symbol))

    # (2) MultiProcessing 예제
    # from multiprocessing import Pool
    # pool = Pool(8)
    # return = pool.map(method, parameters)
    # sp500_info = pool.map(, sp500_tickers)

    # (3) DataReader 예제
    # symbol = 'GOOGL'
    # web = 'yahoo'
    # start_date = '2004-08-19'
    # end_date = '2020-04-17'
    # google_data = data.DataReader(symbol, web, start_date, end_date)
    # print(google_data.head(9))
    # google_data['Close'].plot()
    # df = stock.get_market_fundamental("20220104", "20220206", "005930", freq="m")

    # (4) dataframe을 이용한 merge 예시
    # url_is = fmp_url + "income-statement/{}?limit=120&apikey={}".format(symbol, api_key)
    # pd_is = pd.read_json(url_is)
    # url_bs = fmp_url + "balance-sheet-statement/{}?limit=120&apikey={}".format(symbol, api_key)
    # pd_bs = pd.read_json(url_bs)
    # url_cf = fmp_url + "cash-flow-statement/{}?limit=120&apikey={}".format(symbol, api_key)
    # pd_cf = pd.read_json(url_cf)
    # 재무재표가 income, balance sheet, cash flow 로 나눠서 제공하고 있어 merge 해주는 작업을 해야함
    # pd_mg = pd_is.merge(pd_bs, left_on=['date', 'symbol'], right_on=['date', 'symbol'], how='inner',
    #                    suffixes=('', '_del'))
    # pd_mg = pd_mg.merge(pd_cf, left_on=['date', 'symbol'], right_on=['date', 'symbol'], how='inner',
    #                    suffixes=('', '_del'))
    # pd_mg = pd_mg[[c for c in pd_mg.columns if not c.endswith('_del')]]
    # pd_mg.to_csv("./data/fs/{}.csv".format(symbol), index=False, na_rep='NaN')

    ################################################################################################<|MERGE_RESOLUTION|>--- conflicted
+++ resolved
@@ -34,28 +34,6 @@
             return False
 
 
-<<<<<<< HEAD
-def get_fmp_es():
-    available_traded = pd.read_csv("./data/available-traded.csv")
-    delisted_stock = pd.read_csv("./data/delisted_stock.csv")
-    stock = pd.concat([available_traded, delisted_stock], ignore_index=True)
-    symbol = stock["symbol"]
-
-
-def create_mariadb():
-    try:
-        conn = mariadb.connect(
-            user="quant",
-            password="0710",
-            host="127.0.0.1",
-            port=710,
-            database="quantdb"
-        )
-    except mariadb.Error as e:
-        print("Error connecting to MariaDB Platform: {}".format(e))
-        sys.exit(1)
-    return conn
-=======
 def create_database():
     # maria DB 첫 설치 시 아래의 SQL문으로 db와 user를 만들어줘야함
     # use mysql;
@@ -81,7 +59,26 @@
     # fmp_url + "available-traded/list?apikey={}".format(api_key)
     listed_stock = pd.read_csv("./data/listed_stock.csv")
     listed_stock.to_sql('available_traded', engine, if_exists='replace', index=False, index_label=None, chunksize=512)
->>>>>>> dd234be1
+def get_fmp_es():
+    available_traded = pd.read_csv("./data/available-traded.csv")
+    delisted_stock = pd.read_csv("./data/delisted_stock.csv")
+    stock = pd.concat([available_traded, delisted_stock], ignore_index=True)
+    symbol = stock["symbol"]
+
+
+def create_mariadb():
+    try:
+        conn = mariadb.connect(
+            user="quant",
+            password="0710",
+            host="127.0.0.1",
+            port=710,
+            database="quantdb"
+        )
+    except mariadb.Error as e:
+        print("Error connecting to MariaDB Platform: {}".format(e))
+        sys.exit(1)
+    return conn
 
 
 def get_fmp_data_by_list(parent_path, main_url, data_list, extra_url):
@@ -174,13 +171,10 @@
 
 if __name__ == '__main__':
     get_fmp()
-<<<<<<< HEAD
     get_fmp_sy()
     get_fmp_es()
     # create_mariadb()
-=======
     create_database()
->>>>>>> dd234be1
 
     ################################################################################################
     # (1) tickers를 이용한 재무재표 예제
