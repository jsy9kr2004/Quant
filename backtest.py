--- conflicted
+++ resolved
@@ -11,7 +11,8 @@
 
 
 class Backtest:
-    def __init__(self, main_ctx, conf, plan_handler, rebalance_period):
+    def __init__(self, main_ctx, conf, tables, plan_handler, rebalance_period):
+        self.tables = tables
         self.main_ctx = main_ctx
         self.conf = conf
         self.plan_handler = plan_handler
@@ -26,7 +27,10 @@
             self.eval_report_path = self.create_report("EVAL")
         if conf['PRINT_RANK_REPORT'] == 'Y':
             self.rank_report_path = self.create_report("RANK")
-        self.backtest_table_year = 0
+        if conf['USE_DB'] == "Y":
+            self.init_bt_from_db()
+        if conf['USE_DATAFRAME'] == "Y":
+            self.init_bt_from_df()
 
         self.run()
 
@@ -72,7 +76,7 @@
             table = pd.concat([table, df])
         return table
 
-    def reload_bt_table(self, year):
+    def init_bt_from_db(self):
         """
         추후에 database에서 가져올 데이터가 많을 걸 대비해서 __init__ 함수에서 세팅하지 않고, 해당 함수에서 세팅토록 함
         일부 필요한 내용한 init하거나 분할해서 가져오려고 한다면 쿼리가 더 복잡해질 수 있기에 따로 빼놓음
@@ -80,25 +84,6 @@
         """
         # TODO 추후에 database에서 가져올 테이블이 많다면, set_bt_from_db 와 같은 함수 안에서 처리 예정
         query = "SELECT * FROM PRICE WHERE date BETWEEN '" \
-<<<<<<< HEAD
-                + str(datetime(self.main_ctx.year, 1, 1)) + "'" \
-                + " AND '" + str(datetime(self.main_ctx.year, 12, 31)) + "'"
-        if self.conf['USE_DB'] == "Y":
-            # TODO 현재는 maria db가 성능이 너무 안 좋아서 parquet으로 바꿨으나, 나중에 DB를 다시 사용할 시
-            #      year에 대한 처리를 해서 가져와야함
-            self.price_table = self.data_from_database(query)
-            self.symbol_table = self.data_from_database("SELECT * FROM symbol_list")
-            self.symbol_table = self.symbol_table.drop_duplicates('symbol', keep='first')
-            self.fs_table = self.data_from_database("SELECT * FROM financial_statement")
-            self.metrics_table = self.data_from_database("SELECT * FROM METRICS")
-
-        elif self.conf['USE_DATAFRAME'] == 'Y':
-            self.price_table = self.main_ctx.tables["price_" + str(year)]
-            self.symbol_table = self.main_ctx.tables['symbol_list']
-            self.symbol_table = self.symbol_table.drop_duplicates('symbol', keep='first')
-            self.fs_table = self.main_ctx.tables["financial_statement" + str(year)]
-            self.metrics_table = self.main_ctx.tables["financial_statement" + str(year)]
-=======
                 + str(datetime(self.main_ctx.start_year, 1, 1)) + "'" \
                 + " AND '" + str(datetime(self.main_ctx.end_year, 12, 31)) + "'"
         self.price_table = self.data_from_database(query)
@@ -122,7 +107,6 @@
         self.symbol_table = self.symbol_table.drop_duplicates('symbol', keep='first')
         self.fs_table = pd.read_parquet(self.main_ctx.root_path + "/VIEW/financial_statement.parquet")
         self.metrics_table = pd.read_parquet(self.main_ctx.root_path + "/VIEW/metrics.parquet")
->>>>>>> f4892568
 
     def get_trade_date(self, date):
         """개장일이 아닐 수도 있기에 보정해주는 함수"""
