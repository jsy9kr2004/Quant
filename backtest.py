import pandas as pd

from datetime import datetime
from dateutil.relativedelta import relativedelta

CHUNK_SIZE = 20480

class Backtest:
    def __init__(self, main_ctx, plan_handler, rebalance_period):
        self.main_ctx = main_ctx
        self.best_symbol_group = []
        self.plan_handler = plan_handler
        self.rebalance_period = rebalance_period
        self.MDD = 0
        self.sharp = 0
        # 아래 값들은 init_bt_from_db 에서 세팅해주나, 가려지는 값이 없도록(init만 봤을 때 calss value가 모두 보이도록) 나열함
        self.price_table = ""
        self.symbol_table = ""
        self.fs_table = ""
        self.metrics_table = ""
        self.init_bt_from_db()
        self.run()

    def data_from_database(self, query):
        """
        데이터베이스로부터 chunk 단위로 테이블을 읽어오고 반환함
        :param query: 데이터베이스에 전송할 쿼리
        :return: 데이터베이스로부터 읽어온 테이블
        """
        chunks = pd.read_sql_query(sql=query, con=self.main_ctx.conn, chunksize=CHUNK_SIZE)
        table = pd.DataFrame()
        for df in chunks:
            table = pd.concat([table, df])
        return table

    def init_bt_from_db(self):
        """
        추후에 database에서 가져올 데이터가 많을 걸 대비해서 __init__ 함수에서 세팅하지 않고, 해당 함수에서 세팅토록 함
        일부 필요한 내용한 init하거나 분할해서 가져오려고 한다면 쿼리가 더 복잡해질 수 있기에 따로 빼놓음
        """
        # TODO 추후에 database에서 가져올 테이블이 많다면, set_bt_from_db 와 같은 함수 안에서 처리 예정
        query = "SELECT * FROM PRICE WHERE date BETWEEN '" \
                + str(datetime(self.main_ctx.start_year, 1, 1)) + "'" \
                + " AND '" + str(datetime(self.main_ctx.end_year, 12, 31)) + "'"
        self.price_table = self.data_from_database(query)
        self.symbol_table = self.data_from_database("SELECT * FROM symbol_list")
        self.symbol_table["score"] = 0
        self.fs_table = self.data_from_database("SELECT * FROM financial_statement")
        self.metrics_table = self.data_from_database("SELECT * FROM METRICS")

    def run(self):
        """
        main에서 전달받은 plan list에 따른 backtest를 진행하는 함수로 크게 2개의 파트로 구분되어 있음
        [1] date 별로 plan list에 따라 plan_handler.date_handler.score를 계산해넣고, 상위권 symbol을 self.best_symbol_group에 추가
        [2] best_symbol_group 에서 가져와서 MDD나 샤프지수와 같은 전략 전체에 필요한 계산값들을 계산해서 채워 넣음
        전략 별로 하나의 backtest class, plan_handler (1:1 mapping)가 만들어지며 생성의 주체는 main
        date_handler는 다수 만들어지며 생성 주체는 backtest이며 생성 후 backtest에서 본인에게 mapping되어 있는 plan_handler에게 달아줌.
        """
<<<<<<< HEAD
        # table "PRICE" 을 table_price dataframe 으로 땡겨옴
        query = "SELECT * FROM PRICE WHERE date BETWEEN '" \
                + str(datetime(self.main_ctx.start_year, 1, 1)) + "'" \
                + " AND '" + str(datetime(self.main_ctx.end_year, 12, 31)) + "'"
        table_price = self.data_from_database(query)
        query = "SELECT * FROM symbol_list"
        table_symbol = self.data_from_database(query)
        query = "SELECT * FROM financial_statement"
        table_fs = self.data_from_database(query)
        query = "SELECT * FROM METRICS"
        table_metrics = self.data_from_database(query)

=======
>>>>>>> dbd1291a
        date = datetime(self.main_ctx.start_year, 1, 1)
        while date <= datetime(self.main_ctx.end_year, 12, 31):
            self.plan_handler.date_handler = DateHandler(self, date)
            print(self.plan_handler.date_handler.date)
            self.plan_handler.run()
            self.set_best_symbol_group()
            # day를 기준으로 하려면 아래를 사용하면 됨. 31일 기준으로 하면 우리가 원한 한달이 아님
            # date += relativedelta(days=self.rebalance_period)
            date += relativedelta(months=self.rebalance_period)
        print(self.best_symbol_group)
        self.calculate_metrics()

    def set_best_symbol_group(self):
        """plan_handler.date_handler.symbol_list에 score를 보고 best_symbol_group에 append 해주는 함수."""
        self.best_symbol_group.append([self.plan_handler.date_handler.date, ["AAPL", "TESL"]])

    def calculate_metrics(self):
        """MDD와 샤프지수와 같은 전략 평가를 위한 지표 계산을 위한 함수"""
        mdd = 0
        sharp = 0
        for group in self.best_symbol_group:
            for symbol in group[1]:
                symbol_handler = SymbolHandler(symbol, self.main_ctx.start_year, self.main_ctx.end_year)
                # mdd = self.calcuate_mdd(symbol_handler.price)
        self.MDD = mdd
        self.sharp = sharp


class PlanHandler:
    def __init__(self):
        self.plan_list = None
        self.date_handler = None

    def run(self):
        """
        main에서 짜여진 전략(function pointer)을 순서대로 호출
        plan_list와 date_handler를 채워주고 불러워줘야 함.
        현재는 plan_list는 main, date_handler는 Backtest 에서 채워줌.
        """
        # TODO plan_list와 date_handler가 차있는지 확인하는 assert 함수가 있어도 좋을 듯
        for plan in self.plan_list:
            plan["f_name"](plan["params"])

    def pbr(self, params):
        """PBR에 따라 plan_handler.date_handler.symbol_list의 score column에 값을 갱신해주는 함수."""
        print("[pbr] weight : {}, diff : {}, base : {}".format(params["weight"], params["diff"], params["base"]))
        print("pbr : ", self.date_handler.metrics['pbRatio'])
        print("metrics : ", self.date_handler.metrics)
        prev_score = self.date_handler.symbol_list["score"]
        self.date_handler.symbol_list["score"] = prev_score + params["weight"] * self.date_handler.metrics['pbRatio']

    def per(self, params):
        """PER에 따라 plan_handler.date_handler.symbol_list의 score column에 값을 갱신해주는 함수."""
        print("[per] weight : {}, diff : {}, base : {}".format(params['w'], params['d'], params['b']))
        print("per : ", self.date_handler.metrics['peRatio'])


class DateHandler:
    def __init__(self, backtest, date):
        self.date = date
        query = "date == @self.date"
        self.price = self.init_by_query(backtest.price_table, query)
        query = "(date <= @self.date)"
        self.fs = self.init_by_query(backtest.fs_table, query, True)
        self.metrics = self.init_by_query(backtest.metrics_table, query, True)
        # db에서 delistedDate null 이  df에서는 NaT로 들어옴.
<<<<<<< HEAD
        query_str = "(delistedDate >= @self.date) or (delistedDate == 'NaT')"
        date_symbol = table.query(query_str)
        return date_symbol

    def add_score_column(self):
        """get_date_symbol_list 함수에서 dataframe 으로 가져온 symbol_list에 score column을 추가해 주는 함수"""
        self.symbol_list["score"]=0

    def get_date_fs(self, table):
        date_fs = pd.DataFrame()
        syms = self.symbol_list['symbol']
        print(syms)
        for sym in syms:
            query_str = "(symbol == @sym) and (date <= @self.date)"
            past_fs = table.query(query_str)
            if past_fs.empty:
                continue
            else:
                # past_fs 는 date 이전 모든 fs들, 이 중 첫번째 row가 가장 최신 fs. iloc[0]로 첫 row 가져옴.
                date_fs = pd.concat([date_fs, past_fs.iloc[0]])
        return date_fs

    def get_date_metrics(self, table):
        date_metrics = pd.DataFrame()
        syms = self.symbol_list['symbol']
        for sym in syms:
            query_str = "(symbol == @sym) and (date <= @self.date)"
            past_metrics = table.query(query_str)
            if past_metrics.empty:
                continue
            else:
                # past_fs 는 date 이전 모든 fs들, 이 중 첫번째 row가 가장 최신 fs. iloc[0]로 첫 row 가져옴.
                date_metrics = pd.concat([date_metrics, past_metrics.iloc[0]])
        return date_metrics
=======
        query = "(delistedDate >= @self.date) or (delistedDate == 'NaT')"
        self.symbol_list = self.init_by_query(backtest.symbol_table, query)

    @staticmethod
    def init_by_query(table, query, need_iloc = False):
        result = table.query(query)
        if need_iloc is True:
            # 첫번째 row가 가장 최신 fs. iloc[0]로 첫 row 가져옴.
            result = result.iloc[0]
        return result
>>>>>>> dbd1291a


class SymbolHandler:
    def __init__(self, symbol, start_date, end_date):
        self.symbol = symbol
        self.start_date = start_date
        self.end_date = end_date
        self.price = self.get_symbol_price()
        self.financial_statement = self.get_symbol_fs()

    def get_symbol_price(self):
        return self.symbol

    def get_symbol_fs(self):
        return self.symbol<|MERGE_RESOLUTION|>--- conflicted
+++ resolved
@@ -56,7 +56,6 @@
         전략 별로 하나의 backtest class, plan_handler (1:1 mapping)가 만들어지며 생성의 주체는 main
         date_handler는 다수 만들어지며 생성 주체는 backtest이며 생성 후 backtest에서 본인에게 mapping되어 있는 plan_handler에게 달아줌.
         """
-<<<<<<< HEAD
         # table "PRICE" 을 table_price dataframe 으로 땡겨옴
         query = "SELECT * FROM PRICE WHERE date BETWEEN '" \
                 + str(datetime(self.main_ctx.start_year, 1, 1)) + "'" \
@@ -69,8 +68,6 @@
         query = "SELECT * FROM METRICS"
         table_metrics = self.data_from_database(query)
 
-=======
->>>>>>> dbd1291a
         date = datetime(self.main_ctx.start_year, 1, 1)
         while date <= datetime(self.main_ctx.end_year, 12, 31):
             self.plan_handler.date_handler = DateHandler(self, date)
@@ -137,7 +134,6 @@
         self.fs = self.init_by_query(backtest.fs_table, query, True)
         self.metrics = self.init_by_query(backtest.metrics_table, query, True)
         # db에서 delistedDate null 이  df에서는 NaT로 들어옴.
-<<<<<<< HEAD
         query_str = "(delistedDate >= @self.date) or (delistedDate == 'NaT')"
         date_symbol = table.query(query_str)
         return date_symbol
@@ -172,7 +168,6 @@
                 # past_fs 는 date 이전 모든 fs들, 이 중 첫번째 row가 가장 최신 fs. iloc[0]로 첫 row 가져옴.
                 date_metrics = pd.concat([date_metrics, past_metrics.iloc[0]])
         return date_metrics
-=======
         query = "(delistedDate >= @self.date) or (delistedDate == 'NaT')"
         self.symbol_list = self.init_by_query(backtest.symbol_table, query)
 
@@ -183,7 +178,6 @@
             # 첫번째 row가 가장 최신 fs. iloc[0]로 첫 row 가져옴.
             result = result.iloc[0]
         return result
->>>>>>> dbd1291a
 
 
 class SymbolHandler:
