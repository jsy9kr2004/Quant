import csv
import datetime
from dateutil.relativedelta import relativedelta
import logging
import os
import copy 

import pandas as pd
import numpy as np

CHUNK_SIZE = 20480


class Backtest:
    def __init__(self, main_ctx, conf, plan_handler, rebalance_period):
        self.main_ctx = main_ctx
        self.conf = conf
        self.plan_handler = plan_handler
        self.rebalance_period = rebalance_period
        self.eval_handler = EvaluationHandler(self)
        # 아래 값들은 init_bt_from_db 에서 세팅해주나, 가려지는 값이 없도록(init만 봤을 때 calss value가 모두 보이도록) 나열함
        self.symbol_table = ""
        self.price_table = ""
        self.fs_table = ""
        self.metrics_table = ""
        if conf['PRINT_EVAL_REPORT'] == 'Y':
            self.eval_report_path = self.create_report("EVAL")
        if conf['PRINT_RANK_REPORT'] == 'Y':
            self.rank_report_path = self.create_report("RANK")
        self.backtest_table_year = 0

        self.run()

    def create_report(self, type):
        path = "./reports/" + type + "_REPORT_"
        idx = 0
        while True:
            if not os.path.exists(path + str(idx) + ".csv"):
                path = path + str(idx) + ".csv"
                logging.info('REPORT PATH: "{}" ...'.format(path))
                break
            else:
                idx += 1

        with open(path, 'w') as file:
            writer = csv.writer(file, delimiter=",")
            writer.writerow(["COMMON"])
            writer.writerow(["Report Date", datetime.datetime.now().strftime('%m-%d %H:%M')])
            writer.writerow(["Rebalance Period", str(self.rebalance_period) + " Month",
                             "Start Year", self.main_ctx.start_year,
                             "End Year", self.main_ctx.end_year])
            writer.writerow(["K", self.plan_handler.k_num])
            writer.writerow("")

            writer.writerow(["PLAN HANDLER"])
            for plan in self.plan_handler.plan_list:
                writer.writerow(plan["params"])
                dict_writer = csv.DictWriter(file, fieldnames=plan["params"])
                dict_writer.writerow(plan["params"])
                writer.writerow("")
        return path

    def data_from_database(self, query):
        """
        데이터베이스로부터 chunk 단위로 테이블을 읽어오고 반환함
        :param query: 데이터베이스에 전송할 쿼리
        :return: 데이터베이스로부터 읽어온 테이블
        """
        logging.info("Query : " + query)
        chunks = pd.read_sql_query(sql=query, con=self.main_ctx.conn, chunksize=CHUNK_SIZE)
        table = pd.DataFrame()
        for df in chunks:
            table = pd.concat([table, df])
        return table

    def reload_bt_table(self, year):
        """
        추후에 database에서 가져올 데이터가 많을 걸 대비해서 __init__ 함수에서 세팅하지 않고, 해당 함수에서 세팅토록 함
        일부 필요한 내용한 init하거나 분할해서 가져오려고 한다면 쿼리가 더 복잡해질 수 있기에 따로 빼놓음
        init에서 세팅하지 않은 이유를 코드에 도입. 해당하는 year에 값을 가져오도록 변경
        """
        query = "SELECT * FROM PRICE WHERE date BETWEEN '" \
                + str(datetime.datetime(self.main_ctx.start_year, 1, 1)) + "'" \
                + " AND '" + str(datetime.datetime(self.main_ctx.end_year, 12, 31)) + "'"
        self.symbol_table = pd.DataFrame()
        self.price_table = pd.DataFrame()
        if self.conf['USE_DB'] == "Y":
            self.symbol_table = self.data_from_database("SELECT * FROM symbol_list")
            self.symbol_table = self.symbol_table.drop_duplicates('symbol', keep='first')
            self.price_table = self.data_from_database(query)
            self.fs_table = self.data_from_database("SELECT * FROM financial_statement")
            self.metrics_table = self.data_from_database("SELECT * FROM METRICS")

        if self.conf['USE_DATAFRAME'] == "Y":
            if self.symbol_table.empty:
                self.symbol_table = pd.read_parquet(self.main_ctx.root_path + "/VIEW/symbol_list.parquet")
                self.symbol_table = self.symbol_table.drop_duplicates('symbol', keep='first')
            if self.price_table.empty:
                self.price_table = pd.read_parquet(self.main_ctx.root_path + "/VIEW/price.parquet")


            self.fs_table = pd.read_parquet(self.main_ctx.root_path + "/VIEW/financial_statement_"
                                        + str(year) + ".parquet")
            self.metrics_table = pd.read_parquet(self.main_ctx.root_path + "/VIEW/metrics_" + str(year) + ".parquet")
            
            if year != self.main_ctx.start_year:
                prev_fs = pd.read_parquet(self.main_ctx.root_path + "/VIEW/financial_statement_"
                                          + str(year-1) + ".parquet")
                self.fs_table = pd.concat([prev_fs, self.fs_table])
                prev_metrics = pd.read_parquet(self.main_ctx.root_path + "/VIEW/metrics_" + str(year-1) + ".parquet")
                self.metrics_table = pd.concat([prev_metrics, self.metrics_table])



    def get_trade_date(self, pdate):
        """개장일이 아닐 수도 있기에 보정해주는 함수"""
        # pdate =  pdate.date()
        post_date = pdate + relativedelta(days=4)

        res = self.price_table.query("date <= @post_date and date >=@pdate")
        if res.empty:
            return None
        else:
            return res.iloc[0].date

    def run(self):
        """
        main에서 전달받은 plan list에 따른 backtest를 진행하는 함수로 크게 2개의 파트로 구분되어 있음
        [1] date 별로 plan list에 따라 plan_handler.date_handler.score를 계산해넣고,
            상위권 symbol을 self.best_symbol_group에 추가
        [2] best_symbol_group 에서 가져와서 MDD나 샤프지수와 같은 전략 전체에 필요한 계산값들을 계산해서 채워 넣음
        전략 별로 하나의 backtest class, plan_handler (1:1 mapping)가 만들어지며 생성의 주체는 main
        date_handler는 다수 만들어지며 생성 주체는 backtest이며 생성 후
        backtest에서 본인에게 mapping되어 있는 plan_handler에게 달아줌.
        """
        date = datetime.datetime(self.main_ctx.start_year, 4, 1)
        while date <= datetime.datetime(self.main_ctx.end_year, 12 - self.rebalance_period, 30):
            if date.year != self.backtest_table_year:
                logging.info("reload_bt_table. date.year : {}, backtest_table_year : {}".format(date.year, self.backtest_table_year))
                self.reload_bt_table(date.year)
                self.backtest_table_year = date.year
            date = self.get_trade_date(date)
            # get_trade_date 에서 price table 을 이용해야 하기에 reload_bt_table을 먼저 해주어야 함
            if date is None:
                break
            logging.info("in Backtest run() date : " + str(date))
            self.plan_handler.date_handler = DateHandler(self, date)
            logging.info("complete set date_handler date : {}".format(date.strftime("%Y-%m-%d")))
            self.plan_handler.run()
            self.eval_handler.set_best_symbol_group(date, date+relativedelta(
                months=self.rebalance_period), self.plan_handler.date_handler)
            # day를 기준으로 하려면 아래를 사용하면 됨. 31일 기준으로 하면 우리가 원한 한달이 아님
            # date += relativedelta(days=self.rebalance_period)
            date += relativedelta(months=self.rebalance_period)

        if (self.conf['PRINT_RANK_REPORT'] == 'Y') | (self.conf['PRINT_EVAL_REPORT'] == 'Y'):
            logging.info("start eval_handler run()")
            self.eval_handler.run(self.price_table)


class PlanHandler:
    def __init__(self, k_num, absolute_score):
        self.plan_list = None
        self.date_handler = None
        self.k_num = k_num
        self.absolute_score = absolute_score

    def run(self):
        """
        main에서 짜여진 전략(function pointer)을 순서대로 호출
        plan_list와 date_handler를 채워주고 불러워줘야 함.
        현재는 plan_list는 main, date_handler는 Backtest 에서 채워줌.
        """
        assert self.plan_list is not None, "Empty Plan List"
        assert self.date_handler is not None, "Empty Date Handler"
        for plan in self.plan_list:
            plan["f_name"](plan["params"])

    def single_metric_plan(self, params):
        """single metric(PBR, PER ... )에 따라 plan_handler.date_handler.symbol_list의 score column에 값을 갱신해주는 함수.
           params에 plan의 parameter들이 아래와 같이 들어옴
           params["key"]        : plan에서 사용할 종목의 지표(ex: PER, PBR, 영업이익 ...)
           params["key_dir"]    : 지표가 낮을수록 좋은지(low) 높을수록 좋은지(high)
           params["weight"]     : score update시 weight
           params["diff"]       : 이 지표로 각 종목간 score 차이
           params["base"]       : 특정 threshold 이상/이하의 종목은 score 주지 않음
           params["base_dir"]   : "base"로 준 threshold 이상/이하(</>) 선택
        """
        logging.info("[pbr] key : {}, key_dir : {}, weight : {}, "
                     "diff : {}, base : {}, base_dir : {}".format(params["key"], params["key_dir"], params["weight"],
                                                                  params["diff"], params["base"], params["base_dir"]))

        if self.absolute_score - params["diff"] * self.k_num < 0:
            logging.error("Wrong params['diff'] : TOO BIG! SET UNDER " + str(self.absolute_score/self.k_num))

        key = str(params["key"])
        if params["key_dir"] == "low":
            top_k_df = self.date_handler.fs_metircs[self.date_handler.fs_metircs[key] > 0]
            top_k_df = top_k_df.sort_values(
                        by=[key], ascending=True, na_position="last")[:self.k_num]
        elif params["key_dir"] == "high":
            top_k_df = self.date_handler.fs_metircs.sort_values(
                        by=[key], ascending=False, na_position="last")[:self.k_num]
        else:
            logging.error("Wrong params['key_dir'] : ", params["key_dir"], "params['key_dir'] must be 'low' or 'high'")
            return

        if params["base_dir"] == ">":
            top_k_df = top_k_df[top_k_df[key] > params["base"]]
        elif params["base_dir"] == "<":
            top_k_df = top_k_df[top_k_df[key] < params["base"]]
        else:
            logging.error("Wrong params['base_dir'] : ", params["base_dir"], " params['base_dir'] must be '>' or '<'")
            return
        # logging.info(top_k_df[['symbol', params["key"]]])
        symbols = top_k_df['symbol']
        delta = self.absolute_score
        # logging.debug(symbols)
        for sym in symbols:
            prev_score = self.date_handler.symbol_list[self.date_handler.symbol_list['symbol'] == sym]['score']
            self.date_handler.symbol_list.loc[(self.date_handler.symbol_list.symbol == sym), 'score']\
                = prev_score + params["weight"] * delta
            local_score_name = key + '_score'
            self.date_handler.symbol_list.loc[(self.date_handler.symbol_list.symbol == sym), local_score_name]\
                = params["weight"] * delta
            delta = delta - params["diff"]
        local_rank_name = key + '_rank'
        self.date_handler.symbol_list[local_rank_name] = \
            self.date_handler.symbol_list[local_score_name].rank(method='min', ascending=False)
        # print(self.date_handler.symbol_list[[local_score_name, local_rank_name]])
        # print(self.date_handler.symbol_list.sort_values(by=['score'], ascending=False)[['symbol', 'score']])


class DateHandler:
    def __init__(self, backtest, date):
        self.date = date
        # date = datetime.datetime.combine(date, datetime.datetime.min.time())
        # query = '(date == "{}")'.format(self.date)
        # db에서 delistedDate null 이  df에서는 NaT로 들어옴.
        query = '(delistedDate >= "{}") or (delistedDate == "NaT") or (delistedDate == "None")'.format(date)
        self.symbol_list = backtest.symbol_table.query(query)
        self.symbol_list = self.symbol_list.assign(score=0)

        trade_date = backtest.get_trade_date(date)
        self.price = backtest.price_table.query("date == @trade_date")
        self.price = self.price.drop_duplicates('symbol', keep='first')
        # self.price = self.get_date_latest_per_symbol(backtest.price_table, self.date)
        self.symbol_list = pd.merge(self.symbol_list, self.price, how='left', on='symbol')

        prev =  self.date - relativedelta(months=4)
        # self.fs = self.get_date_latest_per_symbol(backtest.fs_table, self.date)
        self.fs = backtest.fs_table.copy()
        self.fs = self.fs[ self.fs.date  <= self.date]
        self.fs = self.fs[ prev  <= self.fs.date]
        self.fs = self.fs.drop_duplicates('symbol', keep='first')

        # self.metrics = self.get_date_latest_per_symbol(backtest.metrics_table, self.date)
        self.metrics = backtest.metrics_table.copy()
        self.metrics = self.metrics[ self.metrics.date  <= self.date]
        self.metrics = self.metrics[ prev  <= self.metrics.date]
        self.metrics = self.metrics.drop_duplicates('symbol', keep='first')

        self.fs_metircs = pd.merge(self.fs, self.metrics, how='outer', on='symbol')


class EvaluationHandler:
    def __init__(self, backtest):
        self.best_symbol_group = []
        self.historical_earning_per_rebalanceday = []
        self.backtest = backtest
        self.member_cnt = self.cal_member_cnt()
        self.accumulated_earning = 0
        self.MDD = 0
        self.sharp = 0
        self.total_asset = backtest.conf['TOTAL_ASSET']

<<<<<<< HEAD
    @staticmethod
    def cal_member_cnt():
       # TODO 상위 몇 종목을 구매할 것인가에 대한 계산. 현재는 상위 4개의 주식을 매 period 마다 구매하는 것으로 되어 있음
       return 20
=======
    def cal_member_cnt(self):
        """상위 몇 종목을 구매할 것인가에 대한 계산. 현재는 상위 4개의 주식을 매 period 마다 구매하는 것으로 되어 있음"""
        return self.backtest.conf['MEMBER_CNT']
>>>>>>> a4d458e1

    def set_best_symbol_group(self, date, rebalance_date, scored_datehandler):
        """plan_handler.date_handler.symbol_list에 score를 보고 best_symbol_group에 append 해주는 함수."""
        best_symbol_info = pd.merge( scored_datehandler.symbol_list, scored_datehandler.metrics, how='outer', on='symbol')
        best_symbol_info = pd.merge( best_symbol_info, scored_datehandler.fs, how='outer', on='symbol')
        best_symbol = best_symbol_info.sort_values(by=["score"], axis=0, ascending=False).head(self.member_cnt)
        # best_symbol = best_symbol.assign(price=0)
        best_symbol = best_symbol.assign(count=0)
        reference_group = pd.DataFrame()
        self.best_symbol_group.append([date, rebalance_date, best_symbol, reference_group])

    def cal_price(self):
        """best_symbol_group 의 ['price', 'rebalance_day_price'] column을 채워주는 함수"""
        
        for idx, (date, rebalance_date, best_group, reference_group) in enumerate(self.best_symbol_group):
            if date.year != self.backtest.backtest_table_year:
                logging.info("in cal_price() reload_bt_table. date.year : {}, backtest_table_year : {}".format(date.year, self.backtest.backtest_table_year))
                self.backtest.reload_bt_table(date.year)
                self.backtest.backtest_table_year = date.year
                            
            if idx == 0:
                start_datehandler = DateHandler(self.backtest, date)
            end_datehandler = DateHandler(self.backtest, rebalance_date)

            if self.backtest.conf['NEED_EVALUATION'] == 'Y':
                self.best_symbol_group[idx][3] = start_datehandler.price
                rebalance_date_price_df = end_datehandler.price[['symbol', 'close']]
                rebalance_date_price_df.rename(columns={'close':'rebalance_day_price'}, inplace=True)
                self.best_symbol_group[idx][3] = pd.merge(
                    self.best_symbol_group[idx][3], rebalance_date_price_df, 
                    how='outer', on='symbol')
                self.best_symbol_group[idx][3] = \
                    self.best_symbol_group[idx][3][self.best_symbol_group[idx][3].close > 0.000001] 
                diff = self.best_symbol_group[idx][3]['rebalance_day_price'] - self.best_symbol_group[idx][3]['close']
                self.best_symbol_group[idx][3]['period_price_diff'] = diff / self.best_symbol_group[idx][3]['close']
                self.best_symbol_group[idx][3] = pd.merge(
                    self.best_symbol_group[idx][3], start_datehandler.metrics, how='outer', on='symbol')
                self.best_symbol_group[idx][3] = pd.merge(
                    self.best_symbol_group[idx][3], start_datehandler.fs, how='outer', on='symbol' )
                for feature in self.best_symbol_group[idx][3].columns:
                    feature_rank_col_name = feature + "_rank"
                    self.best_symbol_group[idx][3][feature_rank_col_name] = \
                        self.best_symbol_group[idx][3][feature].rank(method='min')
                self.best_symbol_group[idx][3] = self.best_symbol_group[idx][3].sort_values(
                    by=["period_price_diff"], axis=0, ascending=False)

                syms = best_group['symbol']
                for sym in syms:
                    if start_datehandler.price.loc[(start_datehandler.price['symbol']==sym), 'close'].empty:
                        logging.warning("there is no price in FMP API  symbol : {}".format(sym))
                        self.best_symbol_group[idx][2].loc[(self.best_symbol_group[idx][2].symbol == sym), 'price'] = 0
                    else:
                        self.best_symbol_group[idx][2].loc[(self.best_symbol_group[idx][2].symbol == sym), 'price']\
                        = start_datehandler.price.loc[(start_datehandler.price['symbol']==sym), 'close'].values[0]

                    if end_datehandler.price.loc[(end_datehandler.price['symbol']==sym), 'close'].empty:
                        self.best_symbol_group[idx][2].loc[(self.best_symbol_group[idx][2].symbol == sym), 'rebalance_day_price'] = 0
                    else:
                        self.best_symbol_group[idx][2].loc[(self.best_symbol_group[idx][2].symbol == sym), 'rebalance_day_price']\
                            = end_datehandler.price.loc[(end_datehandler.price['symbol']==sym), 'close'].values[0]
                
                self.best_symbol_group[idx][2] = \
                                self.best_symbol_group[idx][2][self.best_symbol_group[idx][2].price > 0.000001]

            
            start_datehandler = copy.deepcopy(end_datehandler)
            # print(idx, " ", date, "\n", self.best_symbol_group[idx][2])

    def cal_earning(self): 
        """backtest로 계산한 plan의 수익률을 계산하는 함수"""
        base_asset = self.total_asset
        prev = 0
        best_asset = -1
        worst_asset = self.total_asset * 1000
        for idx, (date, rebalance_date, best_group, reference_group) in enumerate(self.best_symbol_group):
            # TODO best_symbol_group 맞게 사고 남은 짜투리 금액 처리
            stock_cnt = (self.total_asset / len(best_group)) / best_group['price']
            stock_cnt = stock_cnt.replace([np.inf, -np.inf], 0)
            stock_cnt = stock_cnt.fillna(0)
            stock_cnt = stock_cnt.astype(int)
            price_mul_stock_cnt = best_group['price'] * stock_cnt
            my_asset_period = price_mul_stock_cnt.sum()
            remain_asset = self.total_asset - price_mul_stock_cnt.sum()
            
            if my_asset_period == 0:
                continue

            # MDD 계산을 위해 이 구간에서 각 종목별 구매 개수 저장
            self.best_symbol_group[idx][2]['count'] = stock_cnt
            
            # rebalance date의 가격으로 구매한 종목들 판매했을 때 자산 계산
            rebalance_day_price_mul_stock_cnt = best_group['rebalance_day_price'] * stock_cnt
            self.best_symbol_group[idx][2]['period_earning'] = rebalance_day_price_mul_stock_cnt - price_mul_stock_cnt
            period_earning = rebalance_day_price_mul_stock_cnt.sum() - price_mul_stock_cnt.sum()
            
            prev = self.total_asset
            self.total_asset = remain_asset + rebalance_day_price_mul_stock_cnt.sum()

            # print("date : ", date, "\nbest group : \n")
            # print(best_group[['symbol', 'price', 'rebalance_day_price', 'count']])
            logging.info("cur idx : {} prev : {} earning : {:.2f} asset : {}".format(idx, idx-1, period_earning,
                                                                                     self.total_asset))
            # print(best_group['symbol', 'price', 'rebalance_day_price'])

            self.historical_earning_per_rebalanceday.append([date, period_earning, prev, self.total_asset, best_group])

            # for rebalanced day price based MDD
            if self.total_asset > best_asset:
                best_asset = my_asset_period
            if self.total_asset < worst_asset:
                worst_asset = my_asset_period
        logging.info("rebalanced day price based MDD : {:.2f} %".format(((worst_asset / best_asset) - 1) * 100))

    def cal_mdd(self, price_table):
        """MDD를 계산해서 채워주는 함수"""
        best_asset = -1
        worst_asset = self.total_asset * 100000
        for i, (date, rebalance_date, best_group, reference_group) in enumerate(self.best_symbol_group):
            if i == 0:
                prev_date = date
                continue
            else:
                # prev_date ~ date 까지 모든 date에 대해 자산 총액 계산
                allday_price_allsymbol = []
                syms = best_group['symbol']

                # symbol 별로 rebalancing day 기준으로 prev_date ~ date 의 price 정보 가져오고,
                # rebalancing day에 계산한 symbol 당 구매 수 column인 'count' 와 'close' 가격 곱해서 종목별 일별 자산 구함
                for sym in syms:
                    allday_price_per_symbol = price_table.query("(symbol == @sym) and "
                                                                "(date <= @date and date >= @prev_date)")
                    if allday_price_per_symbol.empty:
                        continue
                    else:
                        # FIXME SettingWithCopyWarning
                        count_per_sym = best_group.loc[(best_group.symbol == sym), 'count'].values
                        # allday_price_per_symbol['my_asset'] = allday_price_per_symbol['close'] * count_per_sym
                        allday_price_per_symbol\
                            = allday_price_per_symbol.assign(my_asset=lambda x: x.close * count_per_sym)
                        allday_price_allsymbol.append(allday_price_per_symbol)

                if allday_price_allsymbol == "":
                    logging.warning("allday_price_allsymbol is empty. can't calc MDD.")
                    return
                # 각 종목별 일별 자산을 모두 더하여 일별 총자산 구함
                accum_df = pd.DataFrame()
                for j, df in enumerate(allday_price_allsymbol):
                    df = df.reset_index(drop=True)
                    if j == 0:
                        accum_df = df[['date', 'my_asset']]
                    else:
                        accum_df = accum_df[['my_asset']] + df[['my_asset']]

                # concat 'date' column
                accum_df['date'] = df['date']

                # memory
                if accum_df['my_asset'].max(axis=0) > best_asset:
                    best_asset = accum_df['my_asset'].max(axis=0)
                    best_date = accum_df.loc[accum_df['my_asset'].idxmax(), 'date']
                if accum_df['my_asset'].min(axis=0) < worst_asset:
                    worst_asset = accum_df['my_asset'].min(axis=0)
                    worst_date = accum_df.loc[accum_df['my_asset'].idxmin(), 'date']

                # update prev_date
                prev_date = date
        mdd = ((worst_asset / best_asset) - 1) * 100
        print("MDD : {:.2f}%, best date : {}, worst date : {}".format(mdd, best_date, worst_date))
        self.MDD = mdd

    def cal_sharp(self):
        """sharp를 계산해서 채워주는 함수"""
        sharp = 0
        self.sharp = sharp

    @staticmethod
    def write_csv(path, date, rebalance_date, elem, columns):
        fd = open(path, 'a')
        writer = csv.writer(fd, delimiter=",")
        writer.writerow("")
        writer.writerow(["start", date, "end", rebalance_date])
        fd.close()
        elem.to_csv(path, columns=columns, mode="a")

    def print_report(self):
        eval_columns = ["symbol", "score", "price", "rebalance_day_price", "count", "period_earning",
                        "pbRatio", "pbRatio_rank", "pbRatio_score", "peRatio", "peRatio_rank", "peRatio_score",
                        "ipoDate", "delistedDate"]
        # "period_earning" 우선 삭제
        for idx, (date, rebalance_date, eval_elem, rank_elem) in enumerate(self.best_symbol_group):
            if self.backtest.conf['PRINT_EVAL_REPORT'] == 'Y' and self.backtest.conf['NEED_EVALUATION'] == 'Y':
                self.write_csv(self.backtest.eval_report_path, date, rebalance_date, eval_elem, eval_elem.columns.tolist())
            if self.backtest.conf['PRINT_RANK_REPORT'] == 'Y':
                if idx <= self.backtest.conf['RANK_PERIOD']:
                    self.write_csv(self.backtest.rank_report_path, date, rebalance_date, rank_elem, rank_elem.columns.tolist())
            # period.to_csv(self.backtest.eval_report_path, mode="a", column=columns)

        ref_total_earning_rates = dict()
        for ref_sym in self.backtest.conf['REFERENCE_SYMBOL']:
            start_date = self.backtest.get_trade_date(datetime.datetime(self.backtest.main_ctx.start_year, 1, 1))
            end_date = self.backtest.get_trade_date(datetime.datetime(self.backtest.main_ctx.end_year, 12, 31))
            reference_earning_df = self.backtest.price_table.query("(symbol == @ref_sym) and ((date == @start_date) or (date == @end_date))")
            logging.info(ref_sym)
            logging.info(reference_earning_df)
            reference_earning = reference_earning_df.iloc[1]['close'] - reference_earning_df.iloc[0]['close']
            ref_total_earning_rate = (reference_earning / reference_earning_df.iloc[0]['close']) * 100
            ref_total_earning_rates[ref_sym] = ref_total_earning_rate

        plan_earning = self.historical_earning_per_rebalanceday [ len(self.historical_earning_per_rebalanceday)-1 ][3]\
                        - self.historical_earning_per_rebalanceday[0][2]
        plan_total_earning_rate = (plan_earning / self.historical_earning_per_rebalanceday[0][2]) * 100

        fd = open(self.backtest.eval_report_path, 'a')
        writer = csv.writer(fd, delimiter=",")
        writer.writerow("")
        writer.writerow(["ours", plan_total_earning_rate])
        for ref_sym, total_earning_rate in ref_total_earning_rates.items():
            writer.writerow([ref_sym, total_earning_rate])
        fd.close()

    def run(self, price_table):
        self.cal_price()
        if self.backtest.conf['NEED_EVALUATION'] == 'Y':
            self.cal_earning()
            self.cal_mdd(price_table)
            # self.cal_sharp()
        self.print_report()


class SymbolHandler:
    def __init__(self, symbol, start_date, end_date):
        self.symbol = symbol
        self.start_date = start_date
        self.end_date = end_date
        self.price = self.get_symbol_price()
        self.financial_statement = self.get_symbol_fs()

    def get_symbol_price(self):
        return self.symbol

    def get_symbol_fs(self):
        return self.symbol<|MERGE_RESOLUTION|>--- conflicted
+++ resolved
@@ -102,7 +102,7 @@
             self.fs_table = pd.read_parquet(self.main_ctx.root_path + "/VIEW/financial_statement_"
                                         + str(year) + ".parquet")
             self.metrics_table = pd.read_parquet(self.main_ctx.root_path + "/VIEW/metrics_" + str(year) + ".parquet")
-            
+
             if year != self.main_ctx.start_year:
                 prev_fs = pd.read_parquet(self.main_ctx.root_path + "/VIEW/financial_statement_"
                                           + str(year-1) + ".parquet")
@@ -274,16 +274,9 @@
         self.sharp = 0
         self.total_asset = backtest.conf['TOTAL_ASSET']
 
-<<<<<<< HEAD
-    @staticmethod
-    def cal_member_cnt():
-       # TODO 상위 몇 종목을 구매할 것인가에 대한 계산. 현재는 상위 4개의 주식을 매 period 마다 구매하는 것으로 되어 있음
-       return 20
-=======
     def cal_member_cnt(self):
         """상위 몇 종목을 구매할 것인가에 대한 계산. 현재는 상위 4개의 주식을 매 period 마다 구매하는 것으로 되어 있음"""
         return self.backtest.conf['MEMBER_CNT']
->>>>>>> a4d458e1
 
     def set_best_symbol_group(self, date, rebalance_date, scored_datehandler):
         """plan_handler.date_handler.symbol_list에 score를 보고 best_symbol_group에 append 해주는 함수."""
@@ -316,7 +309,7 @@
                     self.best_symbol_group[idx][3], rebalance_date_price_df, 
                     how='outer', on='symbol')
                 self.best_symbol_group[idx][3] = \
-                    self.best_symbol_group[idx][3][self.best_symbol_group[idx][3].close > 0.000001] 
+                    self.best_symbol_group[idx][3][self.best_symbol_group[idx][3].close > 0.000001]
                 diff = self.best_symbol_group[idx][3]['rebalance_day_price'] - self.best_symbol_group[idx][3]['close']
                 self.best_symbol_group[idx][3]['period_price_diff'] = diff / self.best_symbol_group[idx][3]['close']
                 self.best_symbol_group[idx][3] = pd.merge(
@@ -348,7 +341,7 @@
                 self.best_symbol_group[idx][2] = \
                                 self.best_symbol_group[idx][2][self.best_symbol_group[idx][2].price > 0.000001]
 
-            
+
             start_datehandler = copy.deepcopy(end_datehandler)
             # print(idx, " ", date, "\n", self.best_symbol_group[idx][2])
 
