import csv
import datetime
from dateutil.relativedelta import relativedelta
import logging
import os

import pandas as pd
import numpy as np

CHUNK_SIZE = 20480


class Backtest:
    def __init__(self, main_ctx, conf, plan_handler, rebalance_period):
        self.main_ctx = main_ctx
        self.conf = conf
        self.plan_handler = plan_handler
        self.rebalance_period = rebalance_period
        self.eval_handler = EvaluationHandler(self)
        # 아래 값들은 init_bt_from_db 에서 세팅해주나, 가려지는 값이 없도록(init만 봤을 때 calss value가 모두 보이도록) 나열함
        self.symbol_table = ""
        self.price_table = ""
        self.fs_table = ""
        self.metrics_table = ""
        if conf['PRINT_EVAL_REPORT'] == 'Y':
            self.eval_report_path = self.create_report("EVAL")
        if conf['PRINT_RANK_REPORT'] == 'Y':
            self.rank_report_path = self.create_report("RANK")
        self.backtest_table_year = 0

        self.run()

    def create_report(self, type):
        path = "./reports/" + type + "_REPORT_"
        idx = 0
        while True:
            if not os.path.exists(path + str(idx) + ".csv"):
                path = path + str(idx) + ".csv"
                logging.info('REPORT PATH: "{}" ...'.format(path))
                break
            else:
                idx += 1

        with open(path, 'w') as file:
            writer = csv.writer(file, delimiter=",")
            writer.writerow(["COMMON"])
            writer.writerow(["Report Date", datetime.datetime.now().strftime('%m-%d %H:%M')])
            writer.writerow(["Rebalance Period", str(self.rebalance_period) + " Month",
                             "Start Year", self.main_ctx.start_year,
                             "End Year", self.main_ctx.end_year])
            writer.writerow(["K", self.plan_handler.k_num])
            writer.writerow("")

            writer.writerow(["PLAN HANDLER"])
            for plan in self.plan_handler.plan_list:
                writer.writerow(plan["params"])
                dict_writer = csv.DictWriter(file, fieldnames=plan["params"])
                dict_writer.writerow(plan["params"])
                writer.writerow("")
        return path

    def data_from_database(self, query):
        """
        데이터베이스로부터 chunk 단위로 테이블을 읽어오고 반환함
        :param query: 데이터베이스에 전송할 쿼리
        :return: 데이터베이스로부터 읽어온 테이블
        """
        logging.info("Query : " + query)
        chunks = pd.read_sql_query(sql=query, con=self.main_ctx.conn, chunksize=CHUNK_SIZE)
        table = pd.DataFrame()
        for df in chunks:
            table = pd.concat([table, df])
        return table

    def reload_bt_table(self, year):
        """
        추후에 database에서 가져올 데이터가 많을 걸 대비해서 __init__ 함수에서 세팅하지 않고, 해당 함수에서 세팅토록 함
        일부 필요한 내용한 init하거나 분할해서 가져오려고 한다면 쿼리가 더 복잡해질 수 있기에 따로 빼놓음
        init에서 세팅하지 않은 이유를 코드에 도입. 해당하는 year에 값을 가져오도록 변경
        """
        query = "SELECT * FROM PRICE WHERE date BETWEEN '" \
<<<<<<< HEAD
                + str(datetime.datetime(self.main_ctx.start_year, 1, 1)) + "'" \
                + " AND '" + str(datetime.datetime(self.main_ctx.end_year, 12, 31)) + "'"
        self.price_table = self.data_from_database(query)
        self.symbol_table = self.data_from_database("SELECT * FROM symbol_list")
        self.symbol_table = self.symbol_table.drop_duplicates('symbol', keep='first')
        #self.fs_table = self.data_from_database("SELECT * FROM financial_statement")
        #self.metrics_table = self.data_from_database("SELECT * FROM METRICS")

    def init_bt_from_df(self):
        """
        추후에 database에서 가져올 데이터가 많을 걸 대비해서 __init__ 함수에서 세팅하지 않고, 해당 함수에서 세팅토록 함
        일부 필요한 내용한 init하거나 분할해서 가져오려고 한다면 쿼리가 더 복잡해질 수 있기에 따로 빼놓음
        """
        # TODO 추후에 database에서 가져올 테이블이 많다면, set_bt_from_db 와 같은 함수 안에서 처리 예정
        query = "SELECT * FROM PRICE WHERE date BETWEEN '" \
                + str(datetime.datetime(self.main_ctx.start_year, 1, 1)) + "'" \
                + " AND '" + str(datetime.datetime(self.main_ctx.end_year, 12, 31)) + "'"
                
        self.price_table =  pd.read_parquet(self.main_ctx.root_path + "/VIEW/price.parquet")
        self.symbol_table = pd.read_parquet(self.main_ctx.root_path + "/VIEW/symbol_list.parquet")
        self.symbol_table = self.symbol_table.drop_duplicates('symbol', keep='first')
        # self.fs_table = pd.read_parquet(self.main_ctx.root_path + "/VIEW/financial_statement.parquet")
        # self.metrics_table = pd.read_parquet(self.main_ctx.root_path + "/VIEW/metrics.parquet")
=======
                + str(datetime(self.main_ctx.start_year, 1, 1)) + "'" \
                + " AND '" + str(datetime(self.main_ctx.end_year, 12, 31)) + "'"
        if self.conf['USE_DB'] == "Y":
            self.symbol_table = self.data_from_database("SELECT * FROM symbol_list")
            self.symbol_table = self.symbol_table.drop_duplicates('symbol', keep='first')
            self.price_table = self.data_from_database(query)
            self.fs_table = self.data_from_database("SELECT * FROM financial_statement")
            self.metrics_table = self.data_from_database("SELECT * FROM METRICS")

        if self.conf['USE_DATAFRAME'] == "Y":
            if self.symbol_table == "":
                self.symbol_table = pd.read_parquet(self.main_ctx.root_path + "/VIEW/symbol_list.parquet")
                self.symbol_table = self.symbol_table.drop_duplicates('symbol', keep='first')
            self.price_table = pd.read_parquet(self.main_ctx.root_path + "/VIEW/price_" + str(year) + ".parquet")
            self.fs_table = pd.read_parquet(self.main_ctx.root_path + "/VIEW/financial_statement_"
                                            + str(year) + ".parquet")
            self.metrics_table = pd.read_parquet(self.main_ctx.root_path + "/VIEW/metrics_" + str(year) + ".parquet")
>>>>>>> 3a4167d7

    def get_trade_date(self, pdate):
        """개장일이 아닐 수도 있기에 보정해주는 함수"""
        post_date = pdate + relativedelta(days=4)
        post_date = post_date.date()
        pdate =  pdate.date()
        res = self.price_table.query("date <= @post_date and date >=@pdate")
        if res.empty:
            return None
        else:
            return res.iloc[0].date

    def run(self):
        """
        main에서 전달받은 plan list에 따른 backtest를 진행하는 함수로 크게 2개의 파트로 구분되어 있음
        [1] date 별로 plan list에 따라 plan_handler.date_handler.score를 계산해넣고,
            상위권 symbol을 self.best_symbol_group에 추가
        [2] best_symbol_group 에서 가져와서 MDD나 샤프지수와 같은 전략 전체에 필요한 계산값들을 계산해서 채워 넣음
        전략 별로 하나의 backtest class, plan_handler (1:1 mapping)가 만들어지며 생성의 주체는 main
        date_handler는 다수 만들어지며 생성 주체는 backtest이며 생성 후
        backtest에서 본인에게 mapping되어 있는 plan_handler에게 달아줌.
        """
<<<<<<< HEAD
        date = datetime.datetime(self.main_ctx.start_year, 1, 1)
        while date <= datetime.datetime(self.main_ctx.end_year, 9, 30):
=======
        date = datetime(self.main_ctx.start_year, 1, 1)
        while date <= datetime(self.main_ctx.end_year, 12 - self.rebalance_period, 30):
            if date.year != self.backtest_table_year:
                self.reload_bt_table(date.year)
                self.backtest_table_year = date.year
>>>>>>> 3a4167d7
            date = self.get_trade_date(date)
            # get_trade_date 에서 price table 을 이용해야 하기에 reload_bt_table을 먼저 해주어야 함
            if date is None:
                break
            logging.info("in Backtest run() date : ", date)
            self.plan_handler.date_handler = DateHandler(self, date)
            self.plan_handler.run()
            self.eval_handler.set_best_symbol_group(date, date+relativedelta(
                months=self.rebalance_period), self.plan_handler.date_handler)
            # day를 기준으로 하려면 아래를 사용하면 됨. 31일 기준으로 하면 우리가 원한 한달이 아님
            # date += relativedelta(days=self.rebalance_period)
            date += relativedelta(months=self.rebalance_period)
        if (self.conf['PRINT_RANK_REPORT'] == 'Y') | (self.conf['PRINT_EVAL_REPORT'] == 'Y'):
            self.eval_handler.run(self.price_table)


class PlanHandler:
    def __init__(self, k_num):
        self.plan_list = None
        self.date_handler = None
        self.k_num = k_num

    def run(self):
        """
        main에서 짜여진 전략(function pointer)을 순서대로 호출
        plan_list와 date_handler를 채워주고 불러워줘야 함.
        현재는 plan_list는 main, date_handler는 Backtest 에서 채워줌.
        """
        assert self.plan_list is not None, "Empty Plan List"
        assert self.date_handler is not None, "Empty Date Handler"
        for plan in self.plan_list:
            plan["f_name"](plan["params"])

    def single_metric_plan(self, params):
        """single metric(PBR, PER ... )에 따라 plan_handler.date_handler.symbol_list의 score column에 값을 갱신해주는 함수.
           params에 plan의 parameter들이 아래와 같이 들어옴
           params["key"]        : plan에서 사용할 종목의 지표(ex: PER, PBR, 영업이익 ...)
           params["key_dir"]    : 지표가 낮을수록 좋은지(low) 높을수록 좋은지(high)
           params["weight"]     : score update시 weight
           params["diff"]       : 이 지표로 각 종목간 score 차이
           params["base"]       : 특정 threshold 이상/이하의 종목은 score 주지 않음
           params["base_dir"]   : "base"로 준 threshold 이상/이하(</>) 선택
        """
        logging.info("[pbr] key : {}, key_dir : {}, weight : {}, "
                     "diff : {}, base : {}, base_dir : {}".format(params["key"], params["key_dir"], params["weight"],
                                                                  params["diff"], params["base"], params["base_dir"]))
        key = str(params["key"])
        if params["key_dir"] == "low":
            top_k_df = self.date_handler.metrics.sort_values(by=[key], ascending=True)[:self.k_num]
        elif params["key_dir"] == "high":
            top_k_df = self.date_handler.metrics.sort_values(by=[key], ascending=False)[:self.k_num]
        else:
            logging.error("Wrong params['key_dir'] : ", params["key_dir"], " params['key_dir'] must be 'low' or 'high'")
            return

        if params["base_dir"] == ">":
            top_k_df = top_k_df[top_k_df[key] > params["base"]]
        elif params["base_dir"] == "<":
            top_k_df = top_k_df[top_k_df[key] < params["base"]]
        else:
            logging.error("Wrong params['base_dir'] : ", params["base_dir"], " params['base_dir'] must be '>' or '<'")
            return

        print(top_k_df[['symbol', params["key"]]])
        symbols = top_k_df['symbol']
        delta = 100
        for sym in symbols:
            prev_score = self.date_handler.symbol_list[self.date_handler.symbol_list['symbol'] == sym]['score']
            self.date_handler.symbol_list.loc[(self.date_handler.symbol_list.symbol == sym), 'score']\
                = prev_score + params["weight"] * delta
            local_score_name = key + '_score'
            self.date_handler.symbol_list.loc[(self.date_handler.symbol_list.symbol == sym), local_score_name]\
                = params["weight"] * delta
            delta = delta - params["diff"]
        local_rank_name = key + '_rank'
        self.date_handler.symbol_list[local_rank_name] = \
            self.date_handler.symbol_list[local_score_name].rank(method='min', ascending=False)
        # print(self.date_handler.symbol_list[[local_score_name, local_rank_name]])
        # print(self.date_handler.symbol_list.sort_values(by=['score'], ascending=False)[['symbol', 'score']])


class DateHandler:
    def __init__(self, backtest, date):
        self.date = date
        # query = '(date == "{}")'.format(self.date)
        # db에서 delistedDate null 이  df에서는 NaT로 들어옴.
        query = '(delistedDate >= "{}") or (delistedDate == "NaT")'.format(self.date)
        self.symbol_list = backtest.symbol_table.query(query)
        self.symbol_list = self.symbol_list.assign(score=0)
        self.price = self.get_date_latest_per_symbol(backtest.price_table, self.date)
        self.symbol_list = pd.merge(self.symbol_list, self.price, how='left', on='symbol')
        self.fs = self.get_date_latest_per_symbol(backtest.fs_table, self.date)
        self.metrics = self.get_date_latest_per_symbol(backtest.metrics_table, self.date)

    def get_date_latest_per_symbol(self, table, date):
        date_latest = pd.DataFrame()
        syms = self.symbol_list['symbol']
        tmp = [pd.DataFrame()]
        # TODO 모든 symbol 다 돌면 오래걸려서 10개로 줄임. 나중에 삭제
        for sym in syms[:10]:
            # TODO date 기준에 date - 3달 ~ date로 넣기
            prev_q_date = date - relativedelta(months=3)
            past = table.query("(symbol == @sym) and (date <= @date and date >= @prev_q_date)")
            if past.empty:
                continue
            else:
                # past 는 date 이전 모든 fs들, 이 중 첫번째 row가 가장 최신 fs. iloc[0]로 첫 row 가져옴.
                date_latest = date_latest.append(past.iloc[0])
        # FIXME 왜 symbol 당 row가 2개씩 들어가있나 ?
        date_latest = date_latest.drop_duplicates('symbol', keep='first')
        return date_latest


class EvaluationHandler:
    def __init__(self, backtest):
        self.best_symbol_group = []
        self.historical_earning_per_rebalanceday = []
        self.backtest = backtest
        self.member_cnt = self.cal_member_cnt()
        self.accumulated_earning = 0
        self.MDD = 0
        self.sharp = 0
        self.total_asset = 100000000

    @staticmethod
    def cal_member_cnt():
       # TODO 상위 몇 종목을 구매할 것인가에 대한 계산. 현재는 상위 4개의 주식을 매 period 마다 구매하는 것으로 되어 있음
       return 4

    def set_best_symbol_group(self, date, rebalance_date, scored_datehandler):
        """plan_handler.date_handler.symbol_list에 score를 보고 best_symbol_group에 append 해주는 함수."""
        best_symbol_info = pd.merge( scored_datehandler.symbol_list, scored_datehandler.metrics, how='outer', on='symbol')
        best_symbol_info = pd.merge( best_symbol_info, scored_datehandler.fs, how='outer', on='symbol')
        best_symbol = best_symbol_info.sort_values(by=["score"], axis=0, ascending=False).head(self.member_cnt)
        # print("set_best_symbol_group()")
        # print(best_symbol)
        # best_symbol = best_symbol.assign(price=0)
        best_symbol = best_symbol.assign(count=0)
        reference_group = pd.DataFrame()
        self.best_symbol_group.append([date, rebalance_date, best_symbol, reference_group])

    def cal_price(self):
        """best_symbol_group 의 ['price', 'rebalance_day_price'] column을 채워주는 함수"""
        for idx, (date, rebalance_date, best_group, reference_group) in enumerate(self.best_symbol_group):
            
            if idx == 0:
                start_datehandler = DateHandler(self.backtest, date)
            end_datehandler = DateHandler(self.backtest, rebalance_date)

            if self.backtest.conf['NEED_EVALUATION'] == 'Y':
                self.best_symbol_group[idx][3] = start_datehandler.price
                rebalance_date_price_df = end_datehandler.price[['symbol', 'close']]
                rebalance_date_price_df.rename(columns={'close':'rebalance_day_price'}, inplace=True)
                self.best_symbol_group[idx][3] = pd.merge(
                    self.best_symbol_group[idx][3], rebalance_date_price_df, 
                    how='outer', on='symbol')
                self.best_symbol_group[idx][3]['period_price_diff'] = \
                    self.best_symbol_group[idx][3]['rebalance_day_price'] - self.best_symbol_group[idx][3]['close']
                self.best_symbol_group[idx][3] = pd.merge(
                    self.best_symbol_group[idx][3], start_datehandler.metrics, how='outer', on='symbol')
                self.best_symbol_group[idx][3] = pd.merge(
                    self.best_symbol_group[idx][3], start_datehandler.fs, how='outer', on='symbol' )
                for feature in self.best_symbol_group[idx][3].columns:
                    feature_rank_col_name = feature + "_rank"
                    self.best_symbol_group[idx][3][feature_rank_col_name] = \
                        self.best_symbol_group[idx][3][feature].rank(method='min')
                self.best_symbol_group[idx][3] = self.best_symbol_group[idx][3].sort_values(
                    by=["period_price_diff"], axis=0, ascending=False)

                syms = best_group['symbol']
                for sym in syms:
                    if start_datehandler.price.loc[(start_datehandler.price['symbol']==sym), 'close'].empty:
                        self.best_symbol_group[idx][2].loc[(self.best_symbol_group[idx][2].symbol == sym), 'price'] = 0
                    else:
                        self.best_symbol_group[idx][2].loc[(self.best_symbol_group[idx][2].symbol == sym), 'price']\
                        = start_datehandler.price.loc[(start_datehandler.price['symbol']==sym), 'close'].values[0]

                    if end_datehandler.price.loc[(end_datehandler.price['symbol']==sym), 'close'].empty:
                        self.best_symbol_group[idx][2].loc[(self.best_symbol_group[idx][2].symbol == sym), 'rebalance_day_price'] = 0
                    else:
                        self.best_symbol_group[idx][2].loc[(self.best_symbol_group[idx][2].symbol == sym), 'rebalance_day_price']\
                            = end_datehandler.price.loc[(end_datehandler.price['symbol']==sym), 'close'].values[0]
                
            start_datehanler = end_datehandler
            # print(idx, " ", date, "\n", self.best_symbol_group[idx][2])

    def cal_earning(self): 
        """backtest로 계산한 plan의 수익률을 계산하는 함수"""
        base_asset = self.total_asset
        prev = 0
        best_asset = -1
        worst_asset = self.total_asset * 1000
        for idx, (date, rebalance_date, best_group, reference_group) in enumerate(self.best_symbol_group):
            # TODO best_symbol_group 맞게 사고 남은 짜투리 금액 처리
            stock_cnt = (self.total_asset / self.member_cnt) / best_group['price']
            stock_cnt = stock_cnt.replace([np.inf, -np.inf], 0)
            stock_cnt = stock_cnt.fillna(0)
            stock_cnt = stock_cnt.astype(int)
            price_mul_stock_cnt = best_group['price'] * stock_cnt
            my_asset_period = price_mul_stock_cnt.sum()
            remain_asset = self.total_asset - price_mul_stock_cnt.sum()
            
            if my_asset_period == 0:
                continue

            # MDD 계산을 위해 이 구간에서 각 종목별 구매 개수 저장
            self.best_symbol_group[idx][2]['count'] = stock_cnt
            
            # rebalance date의 가격으로 구매한 종목들 판매했을 때 자산 계산
            rebalance_day_price_mul_stock_cnt = best_group['rebalance_day_price'] * stock_cnt
            self.best_symbol_group[idx][2]['period_earning'] = rebalance_day_price_mul_stock_cnt - price_mul_stock_cnt
            period_earning = rebalance_day_price_mul_stock_cnt.sum() - price_mul_stock_cnt.sum()
            
            prev = self.total_asset
            self.total_asset = remain_asset + rebalance_day_price_mul_stock_cnt.sum()

            # print("date : ", date, "\nbest group : \n")
            # print(best_group[['symbol', 'price', 'rebalance_day_price', 'count']])
            print("cur idx : {} prev : {} earning : {:.2f} asset : {}".format(idx, idx-1, period_earning,
                                                                              self.total_asset))
            # print(best_group['symbol', 'price', 'rebalance_day_price'])

            self.historical_earning_per_rebalanceday.append([date, period_earning, prev, self.total_asset, best_group])

            # for rebalanced day price based MDD
            if self.total_asset > best_asset:
                best_asset = my_asset_period
            if self.total_asset < worst_asset:
                worst_asset = my_asset_period
        print("rebalanced day price based MDD : {:.2f} %".format(((worst_asset / best_asset) - 1) * 100))

    def cal_mdd(self, price_table):
        """MDD를 계산해서 채워주는 함수"""
        best_asset = -1
        worst_asset = self.total_asset * 100000
        for i, (date, rebalance_date, best_group, reference_group) in enumerate(self.best_symbol_group):
            if i == 0:
                prev_date = date
                continue
            else:
                # prev_date ~ date 까지 모든 date에 대해 자산 총액 계산
                allday_price_allsymbol = []
                syms = best_group['symbol']

                # symbol 별로 rebalancing day 기준으로 prev_date ~ date 의 price 정보 가져오고,
                # rebalancing day에 계산한 symbol 당 구매 수 column인 'count' 와 'close' 가격 곱해서 종목별 일별 자산 구함
                for sym in syms:
                    allday_price_per_symbol = price_table.query("(symbol == @sym) and "
                                                                "(date <= @date and date >= @prev_date)")
                    if allday_price_per_symbol.empty:
                        continue
                    else:
                        # FIXME SettingWithCopyWarning
                        count_per_sym = best_group.loc[(best_group.symbol == sym), 'count'].values
                        # allday_price_per_symbol['my_asset'] = allday_price_per_symbol['close'] * count_per_sym
                        allday_price_per_symbol\
                            = allday_price_per_symbol.assign(my_asset=lambda x: x.close * count_per_sym)
                        allday_price_allsymbol.append(allday_price_per_symbol)

                # 각 종목별 일별 자산을 모두 더하여 일별 총자산 구함
                accum_df = pd.DataFrame()
                for j, df in enumerate(allday_price_allsymbol):
                    df = df.reset_index(drop=True)
                    if j == 0:
                        accum_df = df[['date', 'my_asset']]
                    else:
                        accum_df = accum_df[['my_asset']] + df[['my_asset']]

                # concat 'date' column
                accum_df['date'] = df['date']

                # memory
                if accum_df['my_asset'].max(axis=0) > best_asset:
                    best_asset = accum_df['my_asset'].max(axis=0)
                    best_date = accum_df.loc[accum_df['my_asset'].idxmax(), 'date']
                if accum_df['my_asset'].min(axis=0) < worst_asset:
                    worst_asset = accum_df['my_asset'].min(axis=0)
                    worst_date = accum_df.loc[accum_df['my_asset'].idxmin(), 'date']

                # update prev_date
                prev_date = date
        mdd = ((worst_asset / best_asset) - 1) * 100
        print("MDD : {:.2f}%, best date : {}, worst date : {}".format(mdd, best_date, worst_date))
        self.MDD = mdd

    def cal_sharp(self):
        """sharp를 계산해서 채워주는 함수"""
        sharp = 0
        self.sharp = sharp

    @staticmethod
    def write_csv(path, date, rebalance_date, elem, columns):
        fd = open(path, 'a')
        writer = csv.writer(fd, delimiter=",")
        writer.writerow("")
        writer.writerow(["start", date, "end", rebalance_date])
        fd.close()
        elem.to_csv(path, columns=columns, mode="a")

    def print_report(self):
        eval_columns = ["symbol", "score", "price", "rebalance_day_price", "count", "period_earning",
                        "pbRatio", "pbRatio_rank", "pbRatio_score", "peRatio", "peRatio_rank", "peRatio_score",
                        "ipoDate", "delistedDate"]
        for idx, (date, rebalance_date, eval_elem, rank_elem) in enumerate(self.best_symbol_group):
            if self.backtest.conf['PRINT_EVAL_REPORT'] == 'Y' and self.backtest.conf['NEED_EVALUATION'] == 'Y':
                self.write_csv(self.backtest.eval_report_path, date, rebalance_date, eval_elem, eval_columns)
            if self.backtest.conf['PRINT_RANK_REPORT'] == 'Y':
                self.write_csv(self.backtest.rank_report_path, date, rebalance_date, rank_elem, rank_elem.columns.tolist())
            # period.to_csv(self.backtest.eval_report_path, mode="a", column=columns)

        ref_total_earning_rates = dict()
        for ref_sym in self.backtest.conf['REFERENCE_SYMBOL']:
            start_date = self.backtest.get_trade_date(datetime.datetime(self.backtest.main_ctx.start_year, 1, 1))
            end_date = self.backtest.get_trade_date(datetime.datetime(self.backtest.main_ctx.end_year, 12, 31))
            reference_earning_df = self.backtest.price_table.query("(symbol == @ref_sym) and ((date == @start_date) or (date == @end_date))")
            reference_earning = reference_earning_df.iloc[0]['close'] - reference_earning_df.iloc[1]['close']
            ref_total_earning_rate = (reference_earning / reference_earning_df.iloc[1]['close']) * 100
            ref_total_earning_rates[ref_sym] = ref_total_earning_rate

        plan_earning = self.historical_earning_per_rebalanceday [ len(self.historical_earning_per_rebalanceday)-1 ][3]\
                        - self.historical_earning_per_rebalanceday[0][2]
        plan_total_earning_rate = (plan_earning / self.historical_earning_per_rebalanceday[0][2]) * 100

        fd = open(self.backtest.eval_report_path, 'a')
        writer = csv.writer(fd, delimiter=",")
        writer.writerow("")
        writer.writerow(["ours", plan_total_earning_rate])
        for ref_sym, total_earning_rate in ref_total_earning_rates.items():
            writer.writerow([ref_sym, total_earning_rate])
        fd.close()

    def run(self, price_table):
        self.cal_price()
        if self.backtest.conf['NEED_EVALUATION'] == 'Y':
            self.cal_earning()
            self.cal_mdd(price_table)
            self.cal_sharp()
        self.print_report()


class SymbolHandler:
    def __init__(self, symbol, start_date, end_date):
        self.symbol = symbol
        self.start_date = start_date
        self.end_date = end_date
        self.price = self.get_symbol_price()
        self.financial_statement = self.get_symbol_fs()

    def get_symbol_price(self):
        return self.symbol

    def get_symbol_fs(self):
        return self.symbol<|MERGE_RESOLUTION|>--- conflicted
+++ resolved
@@ -79,33 +79,8 @@
         init에서 세팅하지 않은 이유를 코드에 도입. 해당하는 year에 값을 가져오도록 변경
         """
         query = "SELECT * FROM PRICE WHERE date BETWEEN '" \
-<<<<<<< HEAD
                 + str(datetime.datetime(self.main_ctx.start_year, 1, 1)) + "'" \
                 + " AND '" + str(datetime.datetime(self.main_ctx.end_year, 12, 31)) + "'"
-        self.price_table = self.data_from_database(query)
-        self.symbol_table = self.data_from_database("SELECT * FROM symbol_list")
-        self.symbol_table = self.symbol_table.drop_duplicates('symbol', keep='first')
-        #self.fs_table = self.data_from_database("SELECT * FROM financial_statement")
-        #self.metrics_table = self.data_from_database("SELECT * FROM METRICS")
-
-    def init_bt_from_df(self):
-        """
-        추후에 database에서 가져올 데이터가 많을 걸 대비해서 __init__ 함수에서 세팅하지 않고, 해당 함수에서 세팅토록 함
-        일부 필요한 내용한 init하거나 분할해서 가져오려고 한다면 쿼리가 더 복잡해질 수 있기에 따로 빼놓음
-        """
-        # TODO 추후에 database에서 가져올 테이블이 많다면, set_bt_from_db 와 같은 함수 안에서 처리 예정
-        query = "SELECT * FROM PRICE WHERE date BETWEEN '" \
-                + str(datetime.datetime(self.main_ctx.start_year, 1, 1)) + "'" \
-                + " AND '" + str(datetime.datetime(self.main_ctx.end_year, 12, 31)) + "'"
-                
-        self.price_table =  pd.read_parquet(self.main_ctx.root_path + "/VIEW/price.parquet")
-        self.symbol_table = pd.read_parquet(self.main_ctx.root_path + "/VIEW/symbol_list.parquet")
-        self.symbol_table = self.symbol_table.drop_duplicates('symbol', keep='first')
-        # self.fs_table = pd.read_parquet(self.main_ctx.root_path + "/VIEW/financial_statement.parquet")
-        # self.metrics_table = pd.read_parquet(self.main_ctx.root_path + "/VIEW/metrics.parquet")
-=======
-                + str(datetime(self.main_ctx.start_year, 1, 1)) + "'" \
-                + " AND '" + str(datetime(self.main_ctx.end_year, 12, 31)) + "'"
         if self.conf['USE_DB'] == "Y":
             self.symbol_table = self.data_from_database("SELECT * FROM symbol_list")
             self.symbol_table = self.symbol_table.drop_duplicates('symbol', keep='first')
@@ -121,7 +96,6 @@
             self.fs_table = pd.read_parquet(self.main_ctx.root_path + "/VIEW/financial_statement_"
                                             + str(year) + ".parquet")
             self.metrics_table = pd.read_parquet(self.main_ctx.root_path + "/VIEW/metrics_" + str(year) + ".parquet")
->>>>>>> 3a4167d7
 
     def get_trade_date(self, pdate):
         """개장일이 아닐 수도 있기에 보정해주는 함수"""
@@ -144,16 +118,11 @@
         date_handler는 다수 만들어지며 생성 주체는 backtest이며 생성 후
         backtest에서 본인에게 mapping되어 있는 plan_handler에게 달아줌.
         """
-<<<<<<< HEAD
         date = datetime.datetime(self.main_ctx.start_year, 1, 1)
-        while date <= datetime.datetime(self.main_ctx.end_year, 9, 30):
-=======
-        date = datetime(self.main_ctx.start_year, 1, 1)
-        while date <= datetime(self.main_ctx.end_year, 12 - self.rebalance_period, 30):
+        while date <= datetime.datetime(self.main_ctx.end_year, 12 - self.rebalance_period, 30):
             if date.year != self.backtest_table_year:
                 self.reload_bt_table(date.year)
                 self.backtest_table_year = date.year
->>>>>>> 3a4167d7
             date = self.get_trade_date(date)
             # get_trade_date 에서 price table 을 이용해야 하기에 reload_bt_table을 먼저 해주어야 함
             if date is None:
