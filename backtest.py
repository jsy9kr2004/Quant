from cmath import nan
import copy
import csv
import datetime
import logging
import multiprocessing
import os

import numpy as np
import pandas as pd

from dateutil.relativedelta import relativedelta
from functools import reduce
from multiprocessing import Pool
from warnings import simplefilter

simplefilter(action="ignore", category=pd.errors.PerformanceWarning)
CHUNK_SIZE = 20480

use_col_list = ["interestCoverage", "dividendYield", "inventoryTurnover", "daysPayablesOutstanding",
                "stockBasedCompensationToRevenue", "dcf", "capexToDepreciation", "currentRatio",
                "daysOfInventoryOnHand", "payablesTurnover", "grahamNetNet", "capexToRevenue", "netDebtToEBITDA",
                "receivablesTurnover", "capexToOperatingCashFlow", "evToOperatingCashFlow", "evToFreeCashFlow",
                "debtToAssets", "tangibleBookValuePerShare", "stockBasedCompensation", "capexPerShare", "peRatio",
                "enterpriseValueOverEBITDA", "bookValuePerShare", "shareholdersEquityPerShare", "pfcfRatio",
                "pocfratio", "daysSalesOutstanding", "incomeQuality", "interestDebtPerShare", "revenuePerShare",
                "freeCashFlowPerShare", "evToSales", "netIncomePerShare", "grahamNumber", "operatingCashFlowPerShare",
                "cashPerShare", "priceToSalesRatio", "pbRatio", "ptbRatio", "investedCapital", "roic",
                "freeCashFlowYield", "roe", "returnOnTangibleAssets", "earningsYield", "debtToEquity", "payoutRatio",
                "salesGeneralAndAdministrativeToRevenue", "intangiblesToTotalAssets", "netDebt", "ebitdaratio",
                "ebitda", "dividendsperShareGrowth", "freeCashFlow", "operatingCashFlow", "netIncomeGrowth",
                "grossProfit", "epsgrowth", "epsdilutedGrowth", "revenueGrowth", "grossProfitRatio", "epsdiluted",
                "eps", "debtGrowth", "tenYDividendperShareGrowthPerShare", "netIncomeRatio", "incomeBeforeTaxRatio",
                "operatingCashFlowGrowth", "ebitgrowth", "operatingIncomeGrowth",
                "threeYDividendperShareGrowthPerShare", "assetGrowth", "freeCashFlowGrowth", "sgaexpensesGrowth",
                "fiveYDividendperShareGrowthPerShare", "receivablesGrowth", "fiveYRevenueGrowthPerShare",
                "threeYOperatingCFGrowthPerShare", "grossProfitGrowth", "operatingIncomeRatio",
                "threeYShareholdersEquityGrowthPerShare", "fiveYShareholdersEquityGrowthPerShare",
                "fiveYOperatingCFGrowthPerShare", "threeYRevenueGrowthPerShare", "researchAndDdevelopementToRevenue",
                "threeYNetIncomeGrowthPerShare", "tenYOperatingCFGrowthPerShare", "tenYRevenueGrowthPerShare",
                "tenYShareholdersEquityGrowthPerShare", "tenYNetIncomeGrowthPerShare", "weightedAverageSharesGrowth",
                "weightedAverageSharesDilutedGrowth", "fiveYNetIncomeGrowthPerShare", "bookValueperShareGrowth",
                "inventoryGrowth", "rdexpenseGrowth",
                ]


class Backtest:
    def __init__(self, main_ctx, conf, plan_handler, rebalance_period):
        self.main_ctx = main_ctx
        self.conf = conf
        self.plan_handler = plan_handler
        self.rebalance_period = rebalance_period
        self.eval_handler = EvaluationHandler(self)
        # 아래 값들은 init_bt_from_db 에서 세팅해주나, 가려지는 값이 없도록(init만 봤을 때 calss value가 모두 보이도록) 나열함
        self.symbol_table = ""
        self.price_table = ""
        self.fs_table = ""
        self.metrics_table = ""
        self.reload_bt_table(main_ctx.start_year)

        self.table_year = main_ctx.start_year

        self.eval_report_path = self.create_report("EVAL")
        self.rank_report_path = self.create_report("RANK")
        self.ai_report_path = self.create_report("AI")
        self.avg_report_path = self.create_report("AVG")

        self.run()

    def create_report(self, report_type):
        if report_type in self.conf['REPORT_LIST']:
            path = "./reports/" + report_type + "_REPORT_"
            idx = 0
            while True:
                if not os.path.exists(path + str(idx) + ".csv"):
                    path = path + str(idx) + ".csv"
                    logging.info('REPORT PATH: "{}" ...'.format(path))
                    break
                else:
                    idx += 1

            if report_type == "EVAL" or report_type == "RANK":
                with open(path, 'w') as file:
                    writer = csv.writer(file, delimiter=",")
                    writer.writerow(["COMMON"])
                    writer.writerow(["Report Date", datetime.datetime.now().strftime('%m-%d %H:%M')])
                    writer.writerow(["Rebalance Period", str(self.rebalance_period) + " Month",
                                     "Start Year", self.main_ctx.start_year,
                                     "End Year", self.main_ctx.end_year])
                    writer.writerow(["K", self.plan_handler.k_num])
                    writer.writerow("")

                    if report_type == "EVAL":
                        writer.writerow(["PLAN HANDLER"])
                        for plan in self.plan_handler.plan_list:
                            writer.writerow(plan["params"])
                            dict_writer = csv.DictWriter(file, fieldnames=plan["params"])
                            dict_writer.writerow(plan["params"])
                            writer.writerow("")
            return path
        else:
            return None

    def data_from_database(self, query):
        """
        데이터베이스로부터 chunk 단위로 테이블을 읽어오고 반환함
        :param query: 데이터베이스에 전송할 쿼리
        :return: 데이터베이스로부터 읽어온 테이블
        """
        logging.info("Query : " + query)
        chunks = pd.read_sql_query(sql=query, con=self.main_ctx.conn, chunksize=CHUNK_SIZE)
        table = pd.DataFrame()
        for df in chunks:
            table = pd.concat([table, df])
        return table

    def reload_bt_table(self, year):
        """
        추후에 database에서 가져올 데이터가 많을 걸 대비해서 __init__ 함수에서 세팅하지 않고, 해당 함수에서 세팅토록 함
        일부 필요한 내용한 init하거나 분할해서 가져오려고 한다면 쿼리가 더 복잡해질 수 있기에 따로 빼놓음
        init에서 세팅하지 않은 이유를 코드에 도입. 해당하는 year에 값을 가져오도록 변경
        """
        query = "SELECT * FROM PRICE WHERE date BETWEEN '" \
                + str(datetime.datetime(self.main_ctx.start_year, 1, 1)) + "'" \
                + " AND '" + str(datetime.datetime(self.main_ctx.end_year, 12, 31)) + "'"
        self.symbol_table = pd.DataFrame()
        self.price_table = pd.DataFrame()
        if self.conf['USE_DB'] == "Y":
            self.symbol_table = self.data_from_database("SELECT * FROM symbol_list")
            self.symbol_table = self.symbol_table.drop_duplicates('symbol', keep='first')
            self.price_table = self.data_from_database(query)
            self.fs_table = self.data_from_database("SELECT * FROM financial_statement")
            self.metrics_table = self.data_from_database("SELECT * FROM METRICS")

        if self.conf['USE_DATAFRAME'] == "Y":
            if self.symbol_table.empty:
                self.symbol_table = pd.read_parquet(self.main_ctx.root_path + "/VIEW/symbol_list.parquet")
                self.symbol_table = self.symbol_table.drop_duplicates('symbol', keep='first')
            if self.price_table.empty:
                self.price_table = pd.read_parquet(self.main_ctx.root_path + "/VIEW/price.parquet")

            self.fs_table = pd.read_parquet(self.main_ctx.root_path + "/VIEW/financial_statement_"
                                            + str(year) + ".parquet")
            self.metrics_table = pd.read_parquet(self.main_ctx.root_path + "/VIEW/metrics_" + str(year) + ".parquet")

            if year != self.main_ctx.start_year:
                prev_fs = pd.read_parquet(self.main_ctx.root_path + "/VIEW/financial_statement_"
                                          + str(year-1) + ".parquet")
                self.fs_table = pd.concat([prev_fs, self.fs_table])
                prev_metrics = pd.read_parquet(self.main_ctx.root_path + "/VIEW/metrics_" + str(year-1) + ".parquet")
                self.metrics_table = pd.concat([prev_metrics, self.metrics_table])

    def get_trade_date(self, pdate):
        """개장일이 아닐 수도 있기에 보정해주는 함수"""
        # pdate =  pdate.date()
        post_date = pdate + relativedelta(days=4)

        res = self.price_table.query("date <= @post_date and date >=@pdate")
        if res.empty:
            return None
        else:
            return res.iloc[-1].date

    def run(self):
        """
        main에서 전달받은 plan list에 따른 backtest를 진행하는 함수로 크게 2개의 파트로 구분되어 있음
        [1] date 별로 plan list에 따라 plan_handler.date_handler.score를 계산해넣고,
            상위권 symbol을 self.best_k에 추가
        [2] best_k 에서 가져와서 MDD나 샤프지수와 같은 전략 전체에 필요한 계산값들을 계산해서 채워 넣음
        전략 별로 하나의 backtest class, plan_handler (1:1 mapping)가 만들어지며 생성의 주체는 main
        date_handler는 다수 만들어지며 생성 주체는 backtest이며 생성 후
        backtest에서 본인에게 mapping되어 있는 plan_handler에게 달아줌.
        """
        date = datetime.datetime(self.main_ctx.start_year, self.conf['START_MONTH'], self.conf['START_DATE'])
        recent_date = self.price_table["date"].max()
        while True:
            if date.year != self.table_year and self.eval_report_path is not None:
                logging.info("Reload BackTest table. year : {} -> {}".format(self.table_year, date.year))
                self.reload_bt_table(date.year)
                self.table_year = date.year
            tdate = self.get_trade_date(date)
            # get_trade_date 에서 price table 을 이용해야 하기에 reload_bt_table을 먼저 해주어야 함
            if tdate is None:
                break
            logging.info("Backtest Run : " + str(tdate.strftime("%Y-%m-%d")))

            if self.eval_report_path is not None:
                self.plan_handler.date_handler = DateHandler(self, tdate)
                logging.debug("complete set date_handler date : {}".format(tdate.strftime("%Y-%m-%d")))
                self.plan_handler.run()

            if date != recent_date:
                self.eval_handler.set_best_k(tdate, date+relativedelta(months=self.rebalance_period),
                                             self.plan_handler.date_handler)
            else:
                self.eval_handler.print_current_best(self.plan_handler.date_handler)
                break
            # day를 기준으로 하려면 아래를 사용하면 됨. 31일 기준으로 하면 우리가 원한 한달이 아님
            # date += relativedelta(days=self.rebalance_period)
            if date <= datetime.datetime(self.main_ctx.end_year, 12 - self.rebalance_period, 30):
                date += relativedelta(months=self.rebalance_period)
            else:
                # 마지막 loop 에 도달하면 최근 date 로 한번 돌아서 print 해준 후에 루프를 빠져 나가도록 함
                if self.eval_report_path is not None:
                    date = recent_date
                # evaluation report 를 뽑지 않으면 current 추천을 스킵하고 나가야 함
                else:
                    break

        if self.rank_report_path is not None or self.eval_report_path is not None or self.ai_report_path is not None:
            logging.info("START Evaluation")
            self.eval_handler.run(self.price_table)


class PlanHandler:
    def __init__(self, k_num, absolute_score):
        self.plan_list = None
        self.date_handler = None
        self.k_num = k_num
        self.absolute_score = absolute_score

    def run(self):
        """
        main에서 짜여진 전략(function pointer)을 순서대로 호출
        plan_list와 date_handler를 채워주고 불러워줘야 함.
        현재는 plan_list는 main, date_handler는 Backtest 에서 채워줌.
        """
        assert self.plan_list is not None, "Empty Plan List"
        assert self.date_handler is not None, "Empty Date Handler"

        with Pool(processes=multiprocessing.cpu_count()-2) as pool:
            df_list = pool.map(self.plan_run, self.plan_list)

        full_df = reduce(lambda df1, df2: pd.merge(df1, df2, on='symbol'), df_list)
        self.date_handler.symbol_list = pd.merge(self.date_handler.symbol_list, full_df, how='left', on=['symbol'])
        score_col_list = self.date_handler.symbol_list.columns.str.contains("_score")
        self.date_handler.symbol_list['score'] = self.date_handler.symbol_list.loc[:,score_col_list].sum(axis=1)
        logging.debug(self.date_handler.symbol_list.sort_values(by=['score'], ascending=False)[['symbol', 'score']])

    @staticmethod
    def plan_run(plan):
        return plan["f_name"](plan["params"])

    def single_metric_plan(self, params):
        """single metric(PBR, PER ... )에 따라 plan_handler.date_handler.symbol_list의 score column에 값을 갱신해주는 함수.
           params에 plan의 parameter들이 아래와 같이 들어옴
           params["key"]        : plan에서 사용할 종목의 지표(ex: PER, PBR, 영업이익 ...)
           params["key_dir"]    : 지표가 낮을수록 좋은지(low) 높을수록 좋은지(high)
           params["weight"]     : score update시 weight
           params["diff"]       : 이 지표로 각 종목간 score 차이
           params["base"]       : 특정 threshold 이상/이하의 종목은 score 주지 않음
           params["base_dir"]   : "base"로 준 threshold 이상/이하(</>) 선택
        """
        logging.info("[plan] key : {}, key_dir : {}, weight : {}, "
                     "diff : {}, base : {}, base_dir : {}".format(params["key"], params["key_dir"], params["weight"],
                                                                  params["diff"], params["base"], params["base_dir"]))

        if self.absolute_score - params["diff"] * self.k_num < 0:
            logging.warning("Wrong params['diff'] : TOO BIG! SET UNDER " + str(self.absolute_score/self.k_num))

        key = str(params["key"])

        # all feature was preprocessed ( high is good ) in Datehandler
        top_k_df = self.date_handler.fs_metrics.sort_values(by=[key], ascending=False, na_position="last")[:self.k_num]
        top_k_df = self.date_handler.fs_metrics.sort_values(by=[key+"_sorted"], ascending=False,
                                                                na_position="last")[:self.k_num]

        # if params["base_dir"] == ">":
        #     top_k_df = top_k_df[top_k_df[key] > params["base"]]
        # elif params["base_dir"] == "<":
        #     top_k_df = top_k_df[top_k_df[key] < params["base"]]
        # else:
        #     logging.error("Wrong params['base_dir'] : ", params["base_dir"], " params['base_dir'] must be '>' or '<'")
        #     return

        logging.debug(top_k_df[['symbol', params["key"]]])

        symbols = top_k_df['symbol']
        return_df = self.date_handler.symbol_list[['symbol']]
        delta = self.absolute_score
        # 경고처리 무시
        pd.set_option('mode.chained_assignment', None)
        local_score_name = key + '_score'
        for sym in symbols:
            return_df.loc[(self.date_handler.symbol_list.symbol == sym), local_score_name]\
                = params["weight"] * delta
            delta = delta - params["diff"]
        local_rank_name = key+'_rank'
        return_df[local_rank_name] = return_df[local_score_name].rank(method='min', ascending=False)
        logging.debug(return_df[[local_score_name, local_rank_name]])
        return return_df


class DateHandler:
    def __init__(self, backtest, date):
        pd.set_option('mode.chained_assignment', None)

        logging.info("in datehandler date : ")
        logging.info(date)

        self.date = date
        # symbol_list와 fs_metrics는 init data에서 세팅해줌
        self.symbol_list = None
        self.fs_metrics = None

        self.init_data(backtest)

    def init_symbol(self, backtest):
        # date = datetime.datetime.combine(date, datetime.datetime.min.time())
        # query = '(date == "{}")'.format(self.date)
        # db에서 delistedDate null 이  df에서는 NaT로 들어옴.
        query = '(delistedDate >= "{}") or (delistedDate == "NaT") or (delistedDate == "None")'.format(self.date)
        self.symbol_list = backtest.symbol_table.query(query)
        self.symbol_list = self.symbol_list.assign(score=0)

        trade_date = backtest.get_trade_date(self.date)
        price = backtest.price_table.query("date == @trade_date")
        price = price.drop_duplicates('symbol', keep='first')

        # self.price = self.get_date_latest_per_symbol(backtest.price_table, self.date)
        self.symbol_list = pd.merge(self.symbol_list, price, how='left', on='symbol')

        # filter volume
        # self.symbol_list = self.symbol_list.drop(index=self.symbol_list[self.symbol_list['volume'] < 10000].index)
        self.symbol_list = self.symbol_list[self.symbol_list.volume > 10000]

    def init_fs_metrics(self, backtest):
        prev = self.date - relativedelta(months=4)
        # self.fs = self.get_date_latest_per_symbol(backtest.fs_table, self.date)
<<<<<<< HEAD
        self.fs = backtest.fs_table.copy()
        self.fs = self.fs[self.fs.fillingDate <= self.date]
        self.fs = self.fs[prev <= self.fs.fillingDate]
        self.fs = self.fs.drop_duplicates('symbol', keep='first')

        self.metrics = backtest.metrics_table.copy()
        
        self.fs_metrics = pd.merge(self.fs, self.metrics, how='left', on=['symbol', 'date'])
        
        del self.metrics
        del self.fs
=======
        fs = backtest.fs_table.copy()
        fs = fs[fs.date <= self.date]
        fs = fs[prev <= fs.date]
        fs = fs.drop_duplicates('symbol', keep='first')

        # self.metrics = self.get_date_latest_per_symbol(backtest.metrics_table, self.date)
        metrics = backtest.metrics_table.copy()
        metrics = metrics[metrics.date <= self.date]
        metrics = metrics[prev <= metrics.date]
        metrics = metrics.drop_duplicates('symbol', keep='first')

        self.fs_metrics = pd.merge(fs, metrics, how='outer', on='symbol')
>>>>>>> 1a423341

        highlow = pd.read_csv('./sort.csv', header=0)
        for feature in self.fs_metrics.columns:
            feature_sortedvalue_col_name = feature + "_sorted"
            self.fs_metrics[feature_sortedvalue_col_name] = self.fs_metrics[feature]

            # 음수 처리
            f = highlow.query("name == @feature")
            if f.empty:
                continue
            else:
                if f.iloc[0].sort == "low":
                    try:
                        feat_max = self.fs_metrics[feature].max()
                        self.fs_metrics[feature_sortedvalue_col_name] = \
                            [s*(-1) if s >= 0 else (s - feat_max) for s in self.fs_metrics[feature]]
                    except Exception as e:
                        logging.info(str(e))
                        continue

            # normalization ( 0~20000 ). range is not fixed
            feature_normal_col_name = feature + "_normal"
            try:
                max_value = self.fs_metrics[feature_sortedvalue_col_name].max()
                min_value = self.fs_metrics[feature_sortedvalue_col_name].min()
                self.fs_metrics[feature_normal_col_name] \
                    = (((self.fs_metrics[feature_sortedvalue_col_name] - min_value) * 20000) / (max_value - min_value))
            except Exception as e:
                logging.info(str(e))
                continue

    def init_data(self, backtest):
        self.init_symbol(backtest)
        self.init_fs_metrics(backtest)


class EvaluationHandler:
    def __init__(self, backtest):
        self.best_k = []
        self.historical_earning_per_rebalanceday = []
        self.backtest = backtest
        self.member_cnt = self.cal_member_cnt()
        self.accumulated_earning = 0
        self.MDD = 0
        self.sharp = 0
        self.total_asset = backtest.conf['TOTAL_ASSET']

    def cal_member_cnt(self):
        """상위 몇 종목을 구매할 것인가에 대한 계산. 현재는 상위 4개의 주식을 매 period 마다 구매하는 것으로 되어 있음"""
        return self.backtest.conf['MEMBER_CNT']

    def print_current_best(self, scored_dh):
        best_symbol_info = pd.merge(scored_dh.symbol_list, scored_dh.fs_metrics, how='left', on='symbol')
        # best_symbol_info = pd.merge(best_symbol_info, scored_dh.fs, how='left', on='symbol')
        best_symbol = best_symbol_info.sort_values(by=["score"], axis=0, ascending=False).head(self.member_cnt)
        best_symbol = best_symbol.assign(count=0)
        best_symbol.to_csv('./result.csv')

    def set_best_k(self, date, rebalance_date, scored_dh):
        """plan_handler.date_handler.symbol_list에 score를 보고 best_k에 append 해주는 함수."""
        if self.backtest.eval_report_path is not None:
            best_symbol_info = pd.merge(scored_dh.symbol_list, scored_dh.fs_metrics, how='left', on='symbol')
            # best_symbol_info = pd.merge(best_symbol_info, scored_dh.fs, how='left', on='symbol')
            best_symbol = best_symbol_info.sort_values(by=["score"], axis=0, ascending=False).head(self.member_cnt)
            # best_symbol = best_symbol.assign(price=0)
            best_symbol = best_symbol.assign(count=0)
        else:
            best_symbol = pd.DataFrame()

        reference_group = pd.DataFrame()
        period_earning_rate = 0
        self.best_k.append([date, rebalance_date, best_symbol, reference_group, period_earning_rate])

    def cal_price(self):
        pd.set_option('mode.chained_assignment', None)

        """best_k 의 ['price', 'rebalance_day_price'] column을 채워주는 함수"""
        for idx, (date, rebalance_date, best_group, reference_group, period_earning_rate) in enumerate(self.best_k):
            if date.year != self.backtest.table_year:
                logging.info("Reload BackTest Table. year : {} -> {}".format(self.backtest.table_year, date.year))
                self.backtest.reload_bt_table(date.year)
                self.backtest.table_year = date.year
                            
            if idx == 0:
                start_dh = DateHandler(self.backtest, date)
            end_dh = DateHandler(self.backtest, rebalance_date)

            if self.backtest.rank_report_path is not None or self.backtest.ai_report_path is not None:
                self.best_k[idx][3] = start_dh.symbol_list
                rebalance_date_price_df = end_dh.symbol_list[['symbol', 'close']]
                rebalance_date_price_df.rename(columns={'close':'rebalance_day_price'}, inplace=True)
                self.best_k[idx][3] = pd.merge(self.best_k[idx][3], rebalance_date_price_df, how='outer', on='symbol')
                self.best_k[idx][3] = self.best_k[idx][3][self.best_k[idx][3].close > 0.000001]
                diff = self.best_k[idx][3]['rebalance_day_price'] - self.best_k[idx][3]['close']
                self.best_k[idx][3]['period_price_diff'] = diff / self.best_k[idx][3]['close']
                self.best_k[idx][3] = pd.merge(self.best_k[idx][3], start_dh.fs_metrics, how='left', on='symbol')
                # self.best_k[idx][3] = pd.merge(self.best_k[idx][3], start_dh.fs, how='left', on='symbol')

                if self.backtest.ai_report_path is not None:
                    df_for_reg = self.best_k[idx][3].copy()
                    df_for_reg = df_for_reg[use_col_list]
                    print("in print_AI")
                    print(df_for_reg)
<<<<<<< HEAD
                    df_for_reg['period_price_diff']  = self.best_k[idx][3]['period_price_diff']
                    df_for_reg['symbol']  = self.best_k[idx][3]['symbol']
=======
                    df_for_reg['period_price_diff'] = self.best_k[idx][3]['period_price_diff']
                    df_for_reg['symbol'] = self.best_k[idx][3]['symbol']
>>>>>>> 1a423341

                    df_for_reg['earning_diff'] \
                        = df_for_reg['period_price_diff'] - df_for_reg['period_price_diff'].mean()
                    print(df_for_reg)
                    # normal_col_list = self.best_k[idx][3].columns.str.contains("_normal")
                    # df_for_reg = self.best_k[idx][3].loc[:,normal_col_list]
                    # df_for_reg['earning_diff'] = self.best_k[idx][3]['earning_diff']
                    # df_for_reg['symbol'] = self.best_k[idx][3]['symbol']

                    # remove outlier
                    logging.info("before removing outlier # rows : " + str(df_for_reg.shape[0]))
                    logging.info("before removing outlier # columns : " + str(df_for_reg.shape[1]))
                    outlier_list_col = []
                    for col in use_col_list:
                        try:
                            # removing outlier with IQR
                            # candi 1
                            # Q1 = np.nanpercentile(df_for_reg[col], 10)
                            # Q3 = np.nanpercentile(df_for_reg[col], 90)
                            # print("col : ", col , "Q1: ", Q1, "Q3 :", Q3)
                            # IQR = Q3 - Q1
                            # # 0.5 is not fixed.   reference :  1.5 => remove 0.7%,  0 =>  remove 50%
                            # outlier_step = 1.5*IQR
                            # outlier_list_col = df_for_reg[(df_for_reg[col] < (Q1 - outlier_step))
                            #                                     | (df_for_reg[col] > (Q3 + outlier_step))].index
                            # if outlier_list_col.shape[0] < 200:
                            #     df_for_reg = df_for_reg.drop(index=outlier_list_col, axis=0)

                            # candi 2
                            Q1 = np.nanpercentile(df_for_reg[col], 1)
                            Q3 = np.nanpercentile(df_for_reg[col], 99)
                            print("col : ", col , "Q1: ", Q1, "Q3 :", Q3)
                            IQR = Q3 - Q1
                            outlier_step = 0*IQR
                            outlier_list_col.extend(df_for_reg[(df_for_reg[col] < (Q1 - outlier_step))
                                                                | (df_for_reg[col] > (Q3 + outlier_step))].index)
                            

                            # removing by count
                            # MID = self.fs_metrics[col].median()
                            # if (MID == nan) or (MID.isnan()):
                            #     print("MID is nan col : ", col)
                            #     continue
                            # logging.debug("start removing outlier col : " + col +  " mid : " + str(MID))

                            # threshold = 200
                            # while True:
                            #     outlier_list_col = self.fs_metrics[(self.fs_metrics[col] < (MID - threshold))
                            #                                     | (self.fs_metrics[col] > (MID + threshold))].index

                                # if outlier_list_col.shape[0] <= 200:

                                #     # logging.debug("outlier undercut col cnt : " +  str(outlier_list_col.shape[0]) + " threshold : "+ str(threshold))
                                #     # print(outlier_list_col.shape)
                                #     threshold -= 5
                                # elif outlier_list_col.shape[0] > 1000:
                                #     # logging.debug("outlier overcut col cnt : " + str(outlier_list_col.shape[0]) + " threshold : " + str(threshold))
                                #     # print(outlier_list_col.shape)
                                #     threshold += 5
                                # if (outlier_list_col.shape[0] <= 1000) & (outlier_list_col.shape[0] > 200) :
                                #     logging.debug("@@@@@@@@ proper outlier col cnt : " +  str(outlier_list_col.shape[0])+ " threshold : " + str(threshold))
                                #     print(outlier_list_col.shape)
                                #     break
                                # if threshold <= 0:
                                #     print(outlier_list_col.shape)
                                #     break
                                # if threshold > 1000:
                                #     logging.debug("there is no proper threshold in col : " + col)
                                #     print(outlier_list_col.shape)
                                #     outlier_list_col = []
                                #     break

                            # self.fs_metrics = self.fs_metrics.drop(index=outlier_list_col, axis=0)

                        except Exception as e:
                            logging.info(str(e))
                            continue
                                        
                    Q1 = np.nanpercentile(df_for_reg['earning_diff'], 1)
                    Q3 = np.nanpercentile(df_for_reg['earning_diff'], 99)
                    outlier_list_col.extend(df_for_reg[(df_for_reg[col] < (Q1 ))
                                                        | (df_for_reg[col] > (Q3 ))].index)
                    
                    mdict = dict.fromkeys(outlier_list_col)
                    outlier_list_col = list(mdict)
                    df_for_reg = df_for_reg.drop(index=outlier_list_col, axis=0)
                    logging.info("after removing outlier # rows : " + str(df_for_reg.shape[0]))
                    logging.info("after removing outlier # columns : " + str(df_for_reg.shape[1]))

                    # 음수 처리
                    for col in use_col_list:
                        highlow = pd.read_csv('./sort.csv', header=0)
                        f = highlow.query("name == @col")
                        if f.empty:
                            continue
                        else:
                            if f.iloc[0].sort == "low":
                                try:
                                    feat_max = df_for_reg[col].max()
                                    df_for_reg[col] = \
                                        [s*(-1) if s >= 0 else (s - feat_max) for s in df_for_reg[col]]
                                except Exception as e:
                                    logging.info(str(e))
                                    continue

                    for col in use_col_list:
                        feature_normal_col_name = col + "_normal"
                        try:
                            max_value = df_for_reg[col].max()
                            min_value = df_for_reg[col].min()
                            df_for_reg[feature_normal_col_name] \
                                = ((df_for_reg[col] - min_value)) / (max_value - min_value)
                        except Exception as e:
                            logging.info(str(e))
                            continue

                    normal_col_list = df_for_reg.columns.str.contains("_normal")
                    df_for_reg_print = df_for_reg.loc[:,normal_col_list]
                    df_for_reg_print['period_price_diff'] = df_for_reg['period_price_diff']
                    df_for_reg_print['earning_diff'] = df_for_reg['earning_diff']
                    df_for_reg_print['symbol'] = df_for_reg['symbol']

                    traindata_path = self.backtest.conf['ROOT_PATH'] + '/regressor_data/'
                    df_for_reg_print.to_csv(traindata_path + '{}_{}_regressor_train.csv'.format(date.year, date.month), index=False)

                if self.backtest.rank_report_path is not None:
                    for feature in self.best_k[idx][3].columns:
                        feature_rank_col_name = feature + "_rank"
                        self.best_k[idx][3][feature_rank_col_name] \
                            = self.best_k[idx][3][feature].rank(method='min', ascending=False)
                self.best_k[idx][3] \
                    = self.best_k[idx][3].sort_values(by=["period_price_diff"],
                                                      axis=0, ascending=False)[:self.backtest.conf['TOP_K_NUM']]
            else:
                self.best_k[idx][3] = pd.DataFrame()

            if self.backtest.eval_report_path is not None:
                syms = best_group['symbol']
                for sym in syms:
                    if start_dh.symbol_list.loc[(start_dh.symbol_list['symbol'] == sym), 'close'].empty:
                        logging.debug("there is no price in FMP API  symbol : {}".format(sym))
                        self.best_k[idx][2].loc[(self.best_k[idx][2].symbol == sym), 'price'] = 0
                    else:
                        self.best_k[idx][2].loc[(self.best_k[idx][2].symbol == sym), 'price']\
                            = start_dh.symbol_list.loc[(start_dh.symbol_list['symbol'] == sym), 'close'].values[0]

                    if end_dh.symbol_list.loc[(end_dh.symbol_list['symbol'] == sym), 'close'].empty:
                        self.best_k[idx][2].loc[(self.best_k[idx][2].symbol == sym), 'rebalance_day_price'] = 0
                    else:
                        self.best_k[idx][2].loc[(self.best_k[idx][2].symbol == sym), 'rebalance_day_price']\
                            = end_dh.symbol_list.loc[(end_dh.symbol_list['symbol'] == sym), 'close'].values[0]
                logging.debug(str(self.best_k[idx][2]))

                # self.best_k[idx][2] = self.best_k[idx][2][self.best_k[idx][2].symbol_list > 0.000001]

            start_dh = copy.deepcopy(end_dh)
            logging.debug(str(idx) + " " + str(date))

    def cal_earning(self):
        """backtest로 계산한 plan의 수익률을 계산하는 함수"""
        base_asset = self.total_asset
        prev = 0
        best_asset = -1
        worst_asset = self.total_asset * 1000
        for idx, (date, rebalance_date, best_group, reference_group, period_earning_rate) in enumerate(self.best_k):
            # TODO best_k 맞게 사고 남은 짜투리 금액 처리
            stock_cnt = (self.total_asset / len(best_group)) / best_group['price']
            stock_cnt = stock_cnt.replace([np.inf, -np.inf], 0)
            stock_cnt = stock_cnt.fillna(0)
            stock_cnt = stock_cnt.astype(int)
            price_mul_stock_cnt = best_group['price'] * stock_cnt
            my_asset_period = price_mul_stock_cnt.sum()
            remain_asset = self.total_asset - price_mul_stock_cnt.sum()
            
            if my_asset_period == 0:
                continue

            # MDD 계산을 위해 이 구간에서 각 종목별 구매 개수 저장
            self.best_k[idx][2]['count'] = stock_cnt
            
            # rebalance date의 가격으로 구매한 종목들 판매했을 때 자산 계산
            rebalance_day_price_mul_stock_cnt = best_group['rebalance_day_price'] * stock_cnt
            self.best_k[idx][2]['period_earning'] = rebalance_day_price_mul_stock_cnt - price_mul_stock_cnt
            period_earning = rebalance_day_price_mul_stock_cnt.sum() - price_mul_stock_cnt.sum()
            
            prev = self.total_asset
            self.total_asset = remain_asset + rebalance_day_price_mul_stock_cnt.sum()

            logging.debug("cur idx : {}, prev : {}, earning : {:.2f},"
                          "earning_rate : {}, asset : {}".format(idx, idx-1, period_earning,
                                                                 period_earning / (self.total_asset - period_earning),
                                                                 self.total_asset))
            self.best_k[idx][4] = period_earning / (self.total_asset-period_earning)

            self.historical_earning_per_rebalanceday.append([date, period_earning, prev, self.total_asset, best_group])

            # for rebalanced day price based MDD
            if self.total_asset > best_asset:
                best_asset = my_asset_period
            if self.total_asset < worst_asset:
                worst_asset = my_asset_period
        logging.info("Rebalanced day price based MDD : {:.2f} %".format(((worst_asset / best_asset) - 1) * 100))

    def cal_mdd(self, price_table):
        """MDD를 계산해서 채워주는 함수"""
        best_asset = -1
        worst_asset = self.total_asset * 100000
        for i, (date, rebalance_date, best_group, reference_group, period_earning_rate) in enumerate(self.best_k):
            if i == 0:
                prev_date = date
                continue
            else:
                # prev_date ~ date 까지 모든 date에 대해 자산 총액 계산
                allday_price_allsymbol = []
                syms = best_group['symbol']

                # symbol 별로 rebalancing day 기준으로 prev_date ~ date 의 price 정보 가져오고,
                # rebalancing day에 계산한 symbol 당 구매 수 column인 'count' 와 'close' 가격 곱해서 종목별 일별 자산 구함
                for sym in syms:
                    allday_price_per_symbol = price_table.query("(symbol == @sym) and "
                                                                "(date <= @date and date >= @prev_date)")
                    if allday_price_per_symbol.empty:
                        continue
                    else:
                        # FIXME SettingWithCopyWarning
                        count_per_sym = best_group.loc[(best_group.symbol == sym), 'count'].values
                        # allday_price_per_symbol['my_asset'] = allday_price_per_symbol['close'] * count_per_sym
                        allday_price_per_symbol\
                            = allday_price_per_symbol.assign(my_asset=lambda x: x.close * count_per_sym)
                        allday_price_allsymbol.append(allday_price_per_symbol)

                if allday_price_allsymbol == "":
                    logging.warning("allday_price_allsymbol is empty. can't calc MDD.")
                    return
                # 각 종목별 일별 자산을 모두 더하여 일별 총자산 구함
                accum_df = pd.DataFrame()
                for j, df in enumerate(allday_price_allsymbol):
                    df = df.reset_index(drop=True)
                    if j == 0:
                        accum_df = df[['date', 'my_asset']]
                    else:
                        accum_df = accum_df[['my_asset']] + df[['my_asset']]

                # concat 'date' column
                accum_df['date'] = df['date']

                # memory
                if accum_df['my_asset'].max(axis=0) > best_asset:
                    best_asset = accum_df['my_asset'].max(axis=0)
                    best_date = accum_df.loc[accum_df['my_asset'].idxmax(), 'date']
                if accum_df['my_asset'].min(axis=0) < worst_asset:
                    worst_asset = accum_df['my_asset'].min(axis=0)
                    worst_date = accum_df.loc[accum_df['my_asset'].idxmin(), 'date']

                # update prev_date
                prev_date = date
        mdd = ((worst_asset / best_asset) - 1) * 100
        logging.info("MDD : {:.2f}%, best date : {}, worst date : {}".format(mdd, best_date, worst_date))
        self.MDD = mdd

    def cal_sharp(self):
        """sharp를 계산해서 채워주는 함수"""
        sharp = 0
        self.sharp = sharp

    @staticmethod
    def write_csv(path, date, rebalance_date, elem):
        fd = open(path, 'a')
        writer = csv.writer(fd, delimiter=",")
        writer.writerow("")
        writer.writerow(["start", date, "end", rebalance_date])
        fd.close()
        elem.to_csv(path, mode="a")

    def print_report(self):
        for idx, (date, rebalance_date, eval_elem, rank_elem, period_earning_rate) in enumerate(self.best_k):
            if self.backtest.eval_report_path is not None:
                self.write_csv(self.backtest.eval_report_path, date, rebalance_date, eval_elem)
                fd = open(self.backtest.eval_report_path, 'a')
                writer = csv.writer(fd, delimiter=",")
                writer.writerow(str(period_earning_rate))
                fd.close()
            if self.backtest.rank_report_path is not None:
                if idx <= self.backtest.conf['RANK_PERIOD']:
                    self.write_csv(self.backtest.rank_report_path, date, rebalance_date, rank_elem)
            if self.backtest.avg_report_path is not None:
                rank_elem.to_csv(self.backtest.avg_report_path, mode="a", index=False, header=False)

        # period.to_csv(self.backtest.eval_report_path, mode="a", column=columns)
        if self.backtest.eval_report_path is not None:
            ref_total_earning_rates = dict()
            for ref_sym in self.backtest.conf['REFERENCE_SYMBOL']:
                start_date = self.backtest.get_trade_date(datetime.datetime(self.backtest.main_ctx.start_year, 1, 1))
                end_date = self.backtest.get_trade_date(datetime.datetime(self.backtest.main_ctx.end_year, 12, 31))
                reference_earning_df = self.backtest.price_table.query(
                    "(symbol == @ref_sym) and ((date == @start_date) or (date == @end_date))")
                logging.debug(ref_sym)
                logging.debug(reference_earning_df)
                reference_earning = reference_earning_df.iloc[1]['close'] - reference_earning_df.iloc[0]['close']
                ref_total_earning_rate = (reference_earning / reference_earning_df.iloc[0]['close']) * 100
                ref_total_earning_rates[ref_sym] = ref_total_earning_rate

            plan_earning = self.historical_earning_per_rebalanceday[len(self.historical_earning_per_rebalanceday)-1][3]\
                           - self.historical_earning_per_rebalanceday[0][2]
            plan_total_earning_rate = (plan_earning / self.historical_earning_per_rebalanceday[0][2]) * 100

            logging.info("Our Earning : " + str(plan_total_earning_rate))
            fd = open(self.backtest.eval_report_path, 'a')
            writer = csv.writer(fd, delimiter=",")
            writer.writerow("")
            writer.writerow(["ours", plan_total_earning_rate])
            for ref_sym, total_earning_rate in ref_total_earning_rates.items():
                writer.writerow([ref_sym, total_earning_rate])
            fd.close()

    def run(self, price_table):
        self.cal_price()
        if self.backtest.eval_report_path is not None:
            self.cal_earning()
            self.cal_mdd(price_table)
            # self.cal_sharp()
        self.print_report()


class SymbolHandler:
    def __init__(self, symbol, start_date, end_date):
        self.symbol = symbol
        self.start_date = start_date
        self.end_date = end_date
        self.price = self.get_symbol_price()
        self.financial_statement = self.get_symbol_fs()

    def get_symbol_price(self):
        return self.symbol

    def get_symbol_fs(self):
        return self.symbol<|MERGE_RESOLUTION|>--- conflicted
+++ resolved
@@ -327,7 +327,6 @@
     def init_fs_metrics(self, backtest):
         prev = self.date - relativedelta(months=4)
         # self.fs = self.get_date_latest_per_symbol(backtest.fs_table, self.date)
-<<<<<<< HEAD
         self.fs = backtest.fs_table.copy()
         self.fs = self.fs[self.fs.fillingDate <= self.date]
         self.fs = self.fs[prev <= self.fs.fillingDate]
@@ -339,20 +338,6 @@
         
         del self.metrics
         del self.fs
-=======
-        fs = backtest.fs_table.copy()
-        fs = fs[fs.date <= self.date]
-        fs = fs[prev <= fs.date]
-        fs = fs.drop_duplicates('symbol', keep='first')
-
-        # self.metrics = self.get_date_latest_per_symbol(backtest.metrics_table, self.date)
-        metrics = backtest.metrics_table.copy()
-        metrics = metrics[metrics.date <= self.date]
-        metrics = metrics[prev <= metrics.date]
-        metrics = metrics.drop_duplicates('symbol', keep='first')
-
-        self.fs_metrics = pd.merge(fs, metrics, how='outer', on='symbol')
->>>>>>> 1a423341
 
         highlow = pd.read_csv('./sort.csv', header=0)
         for feature in self.fs_metrics.columns:
@@ -456,13 +441,8 @@
                     df_for_reg = df_for_reg[use_col_list]
                     print("in print_AI")
                     print(df_for_reg)
-<<<<<<< HEAD
-                    df_for_reg['period_price_diff']  = self.best_k[idx][3]['period_price_diff']
-                    df_for_reg['symbol']  = self.best_k[idx][3]['symbol']
-=======
                     df_for_reg['period_price_diff'] = self.best_k[idx][3]['period_price_diff']
                     df_for_reg['symbol'] = self.best_k[idx][3]['symbol']
->>>>>>> 1a423341
 
                     df_for_reg['earning_diff'] \
                         = df_for_reg['period_price_diff'] - df_for_reg['period_price_diff'].mean()
