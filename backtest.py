--- conflicted
+++ resolved
@@ -3,7 +3,6 @@
 import datetime
 import logging
 import multiprocessing
-
 import os
 from tqdm import tqdm
 
@@ -201,7 +200,6 @@
         date_handler는 다수 만들어지며 생성 주체는 backtest이며 생성 후
         backtest에서 본인에게 mapping되어 있는 plan_handler에게 달아줌.
         """
-        
         date = datetime.datetime(self.main_ctx.start_year, self.conf['START_MONTH'], self.conf['START_DATE'])
         recent_date = self.price_table["date"].max()
         end_date = datetime.datetime(self.main_ctx.end_year, 12, 31)
@@ -223,15 +221,11 @@
             if date != recent_date:
                 self.eval_handler.set_best_k(tdate, date+relativedelta(months=self.rebalance_period),
                                             self.plan_handler.date_handler)
-            else: # recent_date이면 current_best 뽑기 
+            else: # recent_date이면 current_best 뽑기
                 self.eval_handler.print_current_best(self.plan_handler.date_handler)
                 break
-<<<<<<< HEAD
             
             if (date + relativedelta(months=self.rebalance_period)) <= end_date:
-=======
-            if ((date + relativedelta(months=self.rebalance_period)) <= recent_date):
->>>>>>> bac25554
                 date += relativedelta(months=self.rebalance_period)
                 if date.year != cur_table_year:
                     cur_table_year = date.year
@@ -247,7 +241,7 @@
                     # evaluation report 를 뽑지 않으면 current 추천을 스킵하고 나감
                     break
         # END OF WHILE # 
-                
+
         logging.info("DateHandler.global_sparse_col : ")        
         for k, v in DateHandler.global_sparse_col.items():
             logging.debug(f"{k} - {v}")
@@ -276,39 +270,7 @@
         pdate = self.date_handler.date
         planed_dtable_path = conf['ROOT_PATH']\
                              + "/PLANED_DATE_TABLE/planed_dtable_{}.csv".format(pdate.strftime('%Y-%m-%d'))
-<<<<<<< HEAD
-        # TODO 잘못 만들어지는 경우에 대한 except 처리가 필요
-        # if os.path.exists(planed_dtable_path):
-        #    logging.info("there is csv file for this date. read planed date table from csv")
-        #    try:
-        #        self.date_handler.dtable = pd.read_csv(planed_dtable_path)
-        #    except pd.errors.DtypeWarning as e:
-        #        print(e)
-        #        logging.info("Need recreate : " + planed_dtable_path)
-        logging.info("there is no planed date_table : " + planed_dtable_path)
-        logging.info("start to create planed_date_table : " + planed_dtable_path)
-        # with Pool(processes=4, initializer=install_mp_handler()) as pool:
-        # with Pool(processes=multiprocessing.cpu_count() - 4, initializer=install_mp_handler()) as pool:
-        #    df_list = pool.map(self.plan_run, self.plan_list)
-        # full_df = pd.concat(df_list, ignore_index=True)
-        # full_df = full_df.groupby('symbol', as_index=False).last()
-        # TODO multiprocessing 처리 시에 table의 크기가 비이상적으로 커지는 현상이 있어 우선 serial 하게 처리하는 것으로 변경
-        #     첫 시도 이후에는 planed_dtalbe_path의 파일을 읽을 것이기 때문에 첫 loop만 느려질 것으로 예상됨
-        i = 0
-        for plan in self.plan_list:
-            logging.debug("[{}/{}] {} processing....".format(i, len(self.plan_list), str(plan["params"]["key"])))
-            self.plan_run(plan)
-            i += 1
-        # full_df = reduce(lambda df1, df2: pd.merge(df1, df2, on='symbol'), df_list)
-        # replace reduce + merge -> concat + groupby (for memory usage optimization)
-
-        # self.date_handler.dtable = pd.merge(self.date_handler.dtable, full_df, how='left', on=['symbol'])
-        score_col_list = self.date_handler.dtable.columns.str.contains("_score")
-        self.date_handler.dtable['score'] = self.date_handler.dtable.loc[:, score_col_list].sum(axis=1)
-        self.date_handler.dtable.to_csv(conf['ROOT_PATH'] + "/PLANED_DATE_TABLE/"
-                                        + 'planed_dtable_{}.csv'.format(pdate.strftime('%Y-%m-%d')), index=False)
-=======
-                             
+
         if not os.path.exists(planed_dtable_path):
             logging.info("there is no planed date_table : " + planed_dtable_path)
             logging.info("start to create planed_date_table : " + planed_dtable_path)
@@ -337,7 +299,6 @@
             self.date_handler.dtable = pd.read_csv(planed_dtable_path)
         # END :save / read planed dtable from csv
         # logging.debug(self.date_handler.dtable.sort_values(by=['score'], ascending=False)[['symbol', 'score']])
->>>>>>> bac25554
 
     @staticmethod
     def plan_run(plan):
@@ -415,10 +376,10 @@
 def compute_column_ewm(fs_metrics, col):
     columns_to_select = [f"prev{t}_{col}" for t in time_periods]
     feature_values_matrix = fs_metrics[columns_to_select].values
-    
+
     results = [compute_ewm(feature_values) for feature_values in feature_values_matrix]
     ewm6s, ewm2s = zip(*results)
-    
+
     return col, ewm6s, ewm2s
 
 class DateHandler:
@@ -460,15 +421,15 @@
         # logging.info("Price Table : \n" + str(price))
         price = price[['symbol', 'date', 'close', 'volume', 'marketCap']]
         price = price.drop_duplicates('symbol', keep='first')
-        
-        self.dtable = pd.merge(self.dtable, price, how='left', on='symbol')        
+
+        self.dtable = pd.merge(self.dtable, price, how='left', on='symbol')
         self.dtable['volume_mul_price'] =  self.dtable['close'] * self.dtable['volume']
         
         # 총거래액 적은 주식 제외 (얼마나 버려야할까 ? -> )
         # self.dtable = self.dtable[~self.dtable.isin([np.inf, -np.inf]).any(axis=1)]
         # self.dtable = self.dtable[self.dtable['volume_mul_price'] > 1000000] # TODO threshold
         self.dtable = self.dtable.nlargest(int(len(self.dtable)*0.50), 'volume_mul_price', keep='first')
-    
+
     # for create_dtable()
     def get_fs_metrics(self, backtest):
         prev = self.date - relativedelta(months=6)
@@ -495,17 +456,17 @@
             #     if  (x['cal_marketCap']!=0 and (not pd.isnull(x['cal_marketCap']))) \
             #     else np.nan, axis='columns')
         return fs_metrics
-            
+
     def create_dtable(self, backtest):
-        # 미리 parquet로 저장해둔 DATE handler table이 없어서 새로 만듬. 
-        
+        # 미리 parquet로 저장해둔 DATE handler table이 없어서 새로 만듬.
+
         # 1) dtable에 최신 price 가져와서 merge. + 총거래액 하위 50% 버리기
         self.get_price_for_dtable(backtest)
-        
+
         # 2) fs, metrics 불러오기 + marketcap으로 나누어서 모두 상대값으로 변환
         fs_metrics = self.get_fs_metrics(backtest)
-        
-        
+
+
         # for prev_n in range(3, 17):
         for prev_n in time_periods:
             prefix_col_name = "prev" + str(prev_n) + "_"
@@ -524,7 +485,7 @@
             prev_fs_metrics = prev_fs_metrics.rename(columns=lambda x: prefix_col_name + x)
             prev_fs_metrics['symbol'] = symbols
             fs_metrics = pd.merge(fs_metrics, prev_fs_metrics, how='left', on=['symbol'])
-            # fs_metrics = fs_metrics[~fs_metrics.isin([np.inf, -np.inf]).any(axis=1)]                    
+            # fs_metrics = fs_metrics[~fs_metrics.isin([np.inf, -np.inf]).any(axis=1)]
 
         # 4,8,12,16개월 변화량
         for prev_n in time_periods:
@@ -549,13 +510,13 @@
         #     fs_metrics[new_col_name] = fs_metrics[time_columns].mean(axis=1)
         
         # 지수 이동평균 계산
-        # for col in meaning_col_list:        
+        # for col in meaning_col_list:
         #     new_col_name = "emavg_" + col
         #     alpha = 2 / ( (prev_n/4) + 1)  # n은 이동평균 기간
         #     for prev_n in [4, 8, 12, 16]:
         #         time_columns = 'prev' + str(prev_n) +'_' + col
         #     fs_metrics[new_col_name] = fs_metrics[time_columns].ewm(alpha=alpha, adjust=False).mean()
-        
+
 
         func = partial(compute_column_ewm, fs_metrics)
         with Pool(multiprocessing.cpu_count()) as pool:
@@ -568,8 +529,8 @@
         # ARIMA 계산
         # for col in meaning_col_list:
         #     for i, row in fs_metrics.iterrows():
-        #         feature_values = np.array([row[f"prev{t}_{col}"] for t in [3, 6, 9, 12, 15, 18]])                
-                
+        #         feature_values = np.array([row[f"prev{t}_{col}"] for t in [3, 6, 9, 12, 15, 18]])
+
         #         # ARIMA 모델 적합
         #         model = ARIMA(feature_values, order=(1,1,1))
         #         results = model.fit()
@@ -602,10 +563,10 @@
 
         #         # 모델의 적합도 통계치
         #         aic = results.aic
-        #         bic = results.bic                        
+        #         bic = results.bic
         #         fs_metrics.loc[i, f"ARIMA_aic_{col}"] = aic
-        #         fs_metrics.loc[i, f"ARIMA_bic_{col}"] = bic     
-        
+        #         fs_metrics.loc[i, f"ARIMA_bic_{col}"] = bic
+
         # prev column 제거
         for prev_n in time_periods:
             prefix_col_name = "prev" + str(prev_n) + "_"   
@@ -692,25 +653,16 @@
             #     logging.info(str(e))
             #     continue        
             # # fs_metrics = fs_metrics.astype({feature: 'float32'})
-        
-        
+
+
         self.dtable = pd.merge(self.dtable, fs_metrics, how='left', on='symbol')
         
-<<<<<<< HEAD
-        # 40% 넘게 비어있는 row drop
-        logging.info("before dtable len : {}".format(len(self.dtable)))
-        self.dtable['nan_count_per_row'] = self.dtable.isnull().sum(axis=1)
-        filtered_row = self.dtable['nan_count_per_row'] < int(len(self.dtable.columns)*0.4)
-        self.dtable = self.dtable.loc[filtered_row,:]
-        logging.info("after dtable len : {}".format(len(self.dtable)))
-=======
         # # 40% 넘게 비어있는 row drop
         # print("before dtable len : ", len(self.dtable))
         # self.dtable['nan_count_per_row'] = self.dtable.isnull().sum(axis=1)
         # filtered_row = self.dtable['nan_count_per_row'] < int(len(self.dtable.columns)*0.4)
         # self.dtable = self.dtable.loc[filtered_row,:]
         # print("after dtable len : ", len(self.dtable))
->>>>>>> bac25554
 
         # 50% 넘게 비어있는 column 누적
         columns_with_nan_above_threshold = self.dtable.columns[self.dtable.isnull().sum(axis=0)
@@ -749,7 +701,7 @@
         return self.backtest.conf['MEMBER_CNT']
 
     def print_current_best(self, scored_dh):
-        # best_symbol = scored_dh.dtable[scored_dh.dtable.volume_mul_price > 1000000]
+        best_symbol = scored_dh.dtable[scored_dh.dtable.volume > 10000]
         best_symbol = best_symbol.sort_values(by=["score"], axis=0, ascending=False).head(self.member_cnt)
         best_symbol = best_symbol.assign(count=0)
         best_symbol.to_csv('./result.csv')
@@ -757,7 +709,7 @@
     def set_best_k(self, date, rebalance_date, scored_dh):
         """plan_handler.date_handler.symbol_list에 score를 보고 best_k에 append 해주는 함수."""
         if self.backtest.eval_report_path is not None:
-            # best_symbol = scored_dh.dtable[scored_dh.dtable.volume_mul_price > 10000000]
+            best_symbol = scored_dh.dtable[scored_dh.dtable.volume > 10000]
             best_symbol = best_symbol.sort_values(by=["score"], axis=0, ascending=False).head(self.member_cnt * 2)
             best_symbol = best_symbol.assign(count=0)
         else:
@@ -778,7 +730,7 @@
         df_for_reg = df_for_reg.drop_duplicates('symbol', keep='first')
         symbols_tmp = df_for_reg['symbol']
         
-        
+
         period_price_diff_tmp = pd.DataFrame()
         if latest == False:
             period_price_diff_tmp = df_for_reg['period_price_diff']
@@ -815,14 +767,14 @@
                 # df_for_reg[sec_mask, 'sec_earning_diff'] = df_for_reg.loc[sec_mask, 'period_price_diff'] - sec_mean
                 df_for_reg.loc[sec_mask, 'sec_earning_diff'] = df_for_reg.loc[sec_mask, 'period_price_diff'] - sec_mean
                 print(df_for_reg.loc[sec_mask])
-                
+
             df_for_reg = df_for_reg.dropna(subset=['period_price_diff'])
 
         # remove outlier
         logging.info("before removing outlier # rows : " + str(df_for_reg.shape[0]))
         logging.info("before removing outlier # columns : " + str(df_for_reg.shape[1]))
         df_for_reg.to_csv('./beforeremoving.csv', index=False)
-        
+
         # # remove sparse cols
         # df_for_reg = df_for_reg.drop(sparse_col_list, axis=1)
         # # ratio_col_list_wprev - sparse_cols
