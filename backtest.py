import copy
import csv
import datetime
import logging
import os

import numpy as np
import pandas as pd

from dateutil.relativedelta import relativedelta

CHUNK_SIZE = 20480


class Backtest:
    def __init__(self, main_ctx, conf, plan_handler, rebalance_period):
        self.main_ctx = main_ctx
        self.conf = conf
        self.plan_handler = plan_handler
        self.rebalance_period = rebalance_period
        self.eval_handler = EvaluationHandler(self)
        # 아래 값들은 init_bt_from_db 에서 세팅해주나, 가려지는 값이 없도록(init만 봤을 때 calss value가 모두 보이도록) 나열함
        self.symbol_table = ""
        self.price_table = ""
        self.fs_table = ""
        self.metrics_table = ""
        if conf['PRINT_EVAL_REPORT'] == 'Y':
            self.eval_report_path = self.create_report("EVAL")
        if conf['PRINT_RANK_REPORT'] == 'Y':
            self.rank_report_path = self.create_report("RANK")
        self.table_year = 0

        self.run()

    def create_report(self, report_type):
        path = "./reports/" + report_type + "_REPORT_"
        idx = 0
        while True:
            if not os.path.exists(path + str(idx) + ".csv"):
                path = path + str(idx) + ".csv"
                logging.info('REPORT PATH: "{}" ...'.format(path))
                break
            else:
                idx += 1

        with open(path, 'w') as file:
            writer = csv.writer(file, delimiter=",")
            writer.writerow(["COMMON"])
            writer.writerow(["Report Date", datetime.datetime.now().strftime('%m-%d %H:%M')])
            writer.writerow(["Rebalance Period", str(self.rebalance_period) + " Month",
                             "Start Year", self.main_ctx.start_year,
                             "End Year", self.main_ctx.end_year])
            writer.writerow(["K", self.plan_handler.k_num])
            writer.writerow("")

            writer.writerow(["PLAN HANDLER"])
            for plan in self.plan_handler.plan_list:
                writer.writerow(plan["params"])
                dict_writer = csv.DictWriter(file, fieldnames=plan["params"])
                dict_writer.writerow(plan["params"])
                writer.writerow("")
        return path

    def data_from_database(self, query):
        """
        데이터베이스로부터 chunk 단위로 테이블을 읽어오고 반환함
        :param query: 데이터베이스에 전송할 쿼리
        :return: 데이터베이스로부터 읽어온 테이블
        """
        logging.info("Query : " + query)
        chunks = pd.read_sql_query(sql=query, con=self.main_ctx.conn, chunksize=CHUNK_SIZE)
        table = pd.DataFrame()
        for df in chunks:
            table = pd.concat([table, df])
        return table

    def reload_bt_table(self, year):
        """
        추후에 database에서 가져올 데이터가 많을 걸 대비해서 __init__ 함수에서 세팅하지 않고, 해당 함수에서 세팅토록 함
        일부 필요한 내용한 init하거나 분할해서 가져오려고 한다면 쿼리가 더 복잡해질 수 있기에 따로 빼놓음
        init에서 세팅하지 않은 이유를 코드에 도입. 해당하는 year에 값을 가져오도록 변경
        """
        query = "SELECT * FROM PRICE WHERE date BETWEEN '" \
                + str(datetime.datetime(self.main_ctx.start_year, 1, 1)) + "'" \
                + " AND '" + str(datetime.datetime(self.main_ctx.end_year, 12, 31)) + "'"
        self.symbol_table = pd.DataFrame()
        self.price_table = pd.DataFrame()
        if self.conf['USE_DB'] == "Y":
            self.symbol_table = self.data_from_database("SELECT * FROM symbol_list")
            self.symbol_table = self.symbol_table.drop_duplicates('symbol', keep='first')
            self.price_table = self.data_from_database(query)
            self.fs_table = self.data_from_database("SELECT * FROM financial_statement")
            self.metrics_table = self.data_from_database("SELECT * FROM METRICS")

        if self.conf['USE_DATAFRAME'] == "Y":
            if self.symbol_table.empty:
                self.symbol_table = pd.read_parquet(self.main_ctx.root_path + "/VIEW/symbol_list.parquet")
                self.symbol_table = self.symbol_table.drop_duplicates('symbol', keep='first')
            if self.price_table.empty:
                self.price_table = pd.read_parquet(self.main_ctx.root_path + "/VIEW/price.parquet")

            self.fs_table = pd.read_parquet(self.main_ctx.root_path + "/VIEW/financial_statement_"
                                            + str(year) + ".parquet")
            self.metrics_table = pd.read_parquet(self.main_ctx.root_path + "/VIEW/metrics_" + str(year) + ".parquet")

            if year != self.main_ctx.start_year:
                prev_fs = pd.read_parquet(self.main_ctx.root_path + "/VIEW/financial_statement_"
                                          + str(year-1) + ".parquet")
                self.fs_table = pd.concat([prev_fs, self.fs_table])
                prev_metrics = pd.read_parquet(self.main_ctx.root_path + "/VIEW/metrics_" + str(year-1) + ".parquet")
                self.metrics_table = pd.concat([prev_metrics, self.metrics_table])

    def get_trade_date(self, pdate):
        """개장일이 아닐 수도 있기에 보정해주는 함수"""
        # pdate =  pdate.date()
        post_date = pdate + relativedelta(days=4)

        res = self.price_table.query("date <= @post_date and date >=@pdate")
        if res.empty:
            return None
        else:
            return res.iloc[0].date

    def run(self):
        """
        main에서 전달받은 plan list에 따른 backtest를 진행하는 함수로 크게 2개의 파트로 구분되어 있음
        [1] date 별로 plan list에 따라 plan_handler.date_handler.score를 계산해넣고,
            상위권 symbol을 self.best_k에 추가
        [2] best_k 에서 가져와서 MDD나 샤프지수와 같은 전략 전체에 필요한 계산값들을 계산해서 채워 넣음
        전략 별로 하나의 backtest class, plan_handler (1:1 mapping)가 만들어지며 생성의 주체는 main
        date_handler는 다수 만들어지며 생성 주체는 backtest이며 생성 후
        backtest에서 본인에게 mapping되어 있는 plan_handler에게 달아줌.
        """
        date = datetime.datetime(self.main_ctx.start_year, 4, 1)
        while date <= datetime.datetime(self.main_ctx.end_year, 12 - self.rebalance_period, 30):
<<<<<<< HEAD
            if date.year != self.backtest_table_year:
                logging.info("reload_bt_table. date.year : {}, backtest_table_year : {}".format(date.year,self.backtest_table_year))
=======
            if date.year != self.table_year:
                logging.info("Reload BackTest table. year : {} -> {}".format(self.table_year, date.year))
>>>>>>> 6962bce1
                self.reload_bt_table(date.year)
                self.table_year = date.year
            date = self.get_trade_date(date)
            # get_trade_date 에서 price table 을 이용해야 하기에 reload_bt_table을 먼저 해주어야 함
            if date is None:
                break
            logging.info("Backtest Run : " + str(date.strftime("%Y-%m-%d")))
            self.plan_handler.date_handler = DateHandler(self, date)
            logging.debug("complete set date_handler date : {}".format(date.strftime("%Y-%m-%d")))
            self.plan_handler.run()
            self.eval_handler.set_best_k(date, date+relativedelta(
                months=self.rebalance_period), self.plan_handler.date_handler)
            # day를 기준으로 하려면 아래를 사용하면 됨. 31일 기준으로 하면 우리가 원한 한달이 아님
            # date += relativedelta(days=self.rebalance_period)
            date += relativedelta(months=self.rebalance_period)

        if (self.conf['PRINT_RANK_REPORT'] == 'Y') | (self.conf['PRINT_EVAL_REPORT'] == 'Y'):
            logging.info("START Evaluation")
            self.eval_handler.run(self.price_table)


class PlanHandler:
    def __init__(self, k_num, absolute_score):
        self.plan_list = None
        self.date_handler = None
        self.k_num = k_num
        self.absolute_score = absolute_score

    def run(self):
        """
        main에서 짜여진 전략(function pointer)을 순서대로 호출
        plan_list와 date_handler를 채워주고 불러워줘야 함.
        현재는 plan_list는 main, date_handler는 Backtest 에서 채워줌.
        """
        assert self.plan_list is not None, "Empty Plan List"
        assert self.date_handler is not None, "Empty Date Handler"
        for plan in self.plan_list:
            plan["f_name"](plan["params"])

    def single_metric_plan(self, params):
        """single metric(PBR, PER ... )에 따라 plan_handler.date_handler.symbol_list의 score column에 값을 갱신해주는 함수.
           params에 plan의 parameter들이 아래와 같이 들어옴
           params["key"]        : plan에서 사용할 종목의 지표(ex: PER, PBR, 영업이익 ...)
           params["key_dir"]    : 지표가 낮을수록 좋은지(low) 높을수록 좋은지(high)
           params["weight"]     : score update시 weight
           params["diff"]       : 이 지표로 각 종목간 score 차이
           params["base"]       : 특정 threshold 이상/이하의 종목은 score 주지 않음
           params["base_dir"]   : "base"로 준 threshold 이상/이하(</>) 선택
        """
        logging.info("[plan] key : {}, key_dir : {}, weight : {}, "
                     "diff : {}, base : {}, base_dir : {}".format(params["key"], params["key_dir"], params["weight"],
                                                                  params["diff"], params["base"], params["base_dir"]))

        if self.absolute_score - params["diff"] * self.k_num < 0:
            logging.warning("Wrong params['diff'] : TOO BIG! SET UNDER " + str(self.absolute_score/self.k_num))

        key = str(params["key"])
        if params["key_dir"] == "low":
            top_k_df = self.date_handler.fs_metircs[self.date_handler.fs_metircs[key] > 0]
            top_k_df = top_k_df.sort_values(by=[key], ascending=True, na_position="last")[:self.k_num]
        elif params["key_dir"] == "high":
            top_k_df = self.date_handler.fs_metircs.sort_values(by=[key], ascending=False,
                                                                na_position="last")[:self.k_num]
        else:
            logging.error("Wrong params['key_dir'] : ", params["key_dir"], "params['key_dir'] must be 'low' or 'high'")
            return

        if params["base_dir"] == ">":
            top_k_df = top_k_df[top_k_df[key] > params["base"]]
        elif params["base_dir"] == "<":
            top_k_df = top_k_df[top_k_df[key] < params["base"]]
        else:
            logging.error("Wrong params['base_dir'] : ", params["base_dir"], " params['base_dir'] must be '>' or '<'")
            return
<<<<<<< HEAD
        logging.debug(top_k_df[['symbol', params["key"]]])
=======

        logging.debug(top_k_df[['symbol', params["key"]]])

>>>>>>> 6962bce1
        symbols = top_k_df['symbol']

        delta = self.absolute_score
        for sym in symbols:
            prev_score = self.date_handler.symbol_list[self.date_handler.symbol_list['symbol'] == sym]['score']
            self.date_handler.symbol_list.loc[(self.date_handler.symbol_list.symbol == sym), 'score']\
                = prev_score + params["weight"] * delta
            local_score_name = key + '_score'
            self.date_handler.symbol_list.loc[(self.date_handler.symbol_list.symbol == sym), local_score_name]\
                = params["weight"] * delta
            delta = delta - params["diff"]
        local_rank_name = key + '_rank'
        self.date_handler.symbol_list[local_rank_name] = \
            self.date_handler.symbol_list[local_score_name].rank(method='min', ascending=False)

        logging.debug(self.date_handler.symbol_list[[local_score_name, local_rank_name]])
        logging.debug(self.date_handler.symbol_list.sort_values(by=['score'], ascending=False)[['symbol', 'score']])


class DateHandler:
    def __init__(self, backtest, date):
        self.date = date
        # date = datetime.datetime.combine(date, datetime.datetime.min.time())
        # query = '(date == "{}")'.format(self.date)
        # db에서 delistedDate null 이  df에서는 NaT로 들어옴.
        query = '(delistedDate >= "{}") or (delistedDate == "NaT") or (delistedDate == "None")'.format(date)
        self.symbol_list = backtest.symbol_table.query(query)
        self.symbol_list = self.symbol_list.assign(score=0)

        trade_date = backtest.get_trade_date(date)
        self.price = backtest.price_table.query("date == @trade_date")
        self.price = self.price.drop_duplicates('symbol', keep='first')
        # self.price = self.get_date_latest_per_symbol(backtest.price_table, self.date)
        self.symbol_list = pd.merge(self.symbol_list, self.price, how='left', on='symbol')

        prev = self.date - relativedelta(months=4)
        # self.fs = self.get_date_latest_per_symbol(backtest.fs_table, self.date)
        self.fs = backtest.fs_table.copy()
        self.fs = self.fs[self.fs.date <= self.date]
        self.fs = self.fs[prev <= self.fs.date]
        self.fs = self.fs.drop_duplicates('symbol', keep='first')

        # self.metrics = self.get_date_latest_per_symbol(backtest.metrics_table, self.date)
        self.metrics = backtest.metrics_table.copy()
        self.metrics = self.metrics[self.metrics.date <= self.date]
        self.metrics = self.metrics[prev <= self.metrics.date]
        self.metrics = self.metrics.drop_duplicates('symbol', keep='first')

        self.fs_metircs = pd.merge(self.fs, self.metrics, how='outer', on='symbol')


class EvaluationHandler:
    def __init__(self, backtest):
        self.best_k = []
        self.historical_earning_per_rebalanceday = []
        self.backtest = backtest
        self.member_cnt = self.cal_member_cnt()
        self.accumulated_earning = 0
        self.MDD = 0
        self.sharp = 0
        self.total_asset = backtest.conf['TOTAL_ASSET']

    def cal_member_cnt(self):
        """상위 몇 종목을 구매할 것인가에 대한 계산. 현재는 상위 4개의 주식을 매 period 마다 구매하는 것으로 되어 있음"""
        return self.backtest.conf['MEMBER_CNT']

    def set_best_k(self, date, rebalance_date, scored_dh):
        """plan_handler.date_handler.symbol_list에 score를 보고 best_k에 append 해주는 함수."""
        best_symbol_info = pd.merge(scored_dh.symbol_list, scored_dh.metrics, how='outer', on='symbol')
        best_symbol_info = pd.merge(best_symbol_info, scored_dh.fs, how='outer', on='symbol')
        best_symbol = best_symbol_info.sort_values(by=["score"], axis=0, ascending=False).head(self.member_cnt)
        # best_symbol = best_symbol.assign(price=0)
        best_symbol = best_symbol.assign(count=0)
        reference_group = pd.DataFrame()
        self.best_k.append([date, rebalance_date, best_symbol, reference_group])

    def cal_price(self):
        """best_k 의 ['price', 'rebalance_day_price'] column을 채워주는 함수"""
        for idx, (date, rebalance_date, best_group, reference_group) in enumerate(self.best_k):
            if date.year != self.backtest.table_year:
                logging.info("Reload BackTest Table. year : {} -> {}".format(self.backtest.table_year, date.year))
                self.backtest.reload_bt_table(date.year)
                self.backtest.table_year = date.year
                            
            if idx == 0:
                start_dh = DateHandler(self.backtest, date)
            end_dh = DateHandler(self.backtest, rebalance_date)

            if self.backtest.conf['PRINT_RANK_REPORT'] == 'Y':
                self.best_k[idx][3] = start_dh.price
                rebalance_date_price_df = end_dh.price[['symbol', 'close']]
                rebalance_date_price_df.rename(columns={'close':'rebalance_day_price'}, inplace=True)
                self.best_k[idx][3] = pd.merge(self.best_k[idx][3], rebalance_date_price_df, how='outer', on='symbol')
                self.best_k[idx][3] = self.best_k[idx][3][self.best_k[idx][3].close > 0.000001]
                diff = self.best_k[idx][3]['rebalance_day_price'] - self.best_k[idx][3]['close']
                self.best_k[idx][3]['period_price_diff'] = diff / self.best_k[idx][3]['close']
                self.best_k[idx][3] = pd.merge(self.best_k[idx][3], start_dh.metrics, how='outer', on='symbol')
                self.best_k[idx][3] = pd.merge(self.best_k[idx][3], start_dh.fs, how='outer', on='symbol')
                for feature in self.best_k[idx][3].columns:
                    feature_rank_col_name = feature + "_rank"
                    self.best_k[idx][3][feature_rank_col_name] = self.best_k[idx][3][feature].rank(method='min')
                # self.best_k[idx][3] = self.best_k[idx][3].sort_values(by=["period_price_diff"], axis=0, ascending=False)
                self.best_k[idx][3] = self.best_k[idx][3].sort_values(by=["period_price_diff"], axis=0, ascending=False)[:self.backtest.conf['TOP_K_NUM']]
            else:
                self.best_k[idx][3] = pd.DataFrame()

            if self.backtest.conf['NEED_EVALUATION'] == 'Y':
                syms = best_group['symbol']
                for sym in syms:
                    if start_dh.price.loc[(start_dh.price['symbol'] == sym), 'close'].empty:
                        logging.debug("there is no price in FMP API  symbol : {}".format(sym))
                        self.best_k[idx][2].loc[(self.best_k[idx][2].symbol == sym), 'price'] = 0
                    else:
                        self.best_k[idx][2].loc[(self.best_k[idx][2].symbol == sym), 'price']\
                            = start_dh.price.loc[(start_dh.price['symbol'] == sym), 'close'].values[0]

                    if end_dh.price.loc[(end_dh.price['symbol'] == sym), 'close'].empty:
                        self.best_k[idx][2].loc[(self.best_k[idx][2].symbol == sym), 'rebalance_day_price'] = 0
                    else:
                        self.best_k[idx][2].loc[(self.best_k[idx][2].symbol == sym), 'rebalance_day_price']\
                            = end_dh.price.loc[(end_dh.price['symbol'] == sym), 'close'].values[0]
                
                self.best_k[idx][2] = self.best_k[idx][2][self.best_k[idx][2].price > 0.000001]

            start_dh = copy.deepcopy(end_dh)
            logging.debug(idx, " ", date, "\n", self.best_k[idx][2])

    def cal_earning(self): 
        """backtest로 계산한 plan의 수익률을 계산하는 함수"""
        base_asset = self.total_asset
        prev = 0
        best_asset = -1
        worst_asset = self.total_asset * 1000
        for idx, (date, rebalance_date, best_group, reference_group) in enumerate(self.best_k):
            # TODO best_k 맞게 사고 남은 짜투리 금액 처리
            stock_cnt = (self.total_asset / len(best_group)) / best_group['price']
            stock_cnt = stock_cnt.replace([np.inf, -np.inf], 0)
            stock_cnt = stock_cnt.fillna(0)
            stock_cnt = stock_cnt.astype(int)
            price_mul_stock_cnt = best_group['price'] * stock_cnt
            my_asset_period = price_mul_stock_cnt.sum()
            remain_asset = self.total_asset - price_mul_stock_cnt.sum()
            
            if my_asset_period == 0:
                continue

            # MDD 계산을 위해 이 구간에서 각 종목별 구매 개수 저장
            self.best_k[idx][2]['count'] = stock_cnt
            
            # rebalance date의 가격으로 구매한 종목들 판매했을 때 자산 계산
            rebalance_day_price_mul_stock_cnt = best_group['rebalance_day_price'] * stock_cnt
            self.best_k[idx][2]['period_earning'] = rebalance_day_price_mul_stock_cnt - price_mul_stock_cnt
            period_earning = rebalance_day_price_mul_stock_cnt.sum() - price_mul_stock_cnt.sum()
            
            prev = self.total_asset
            self.total_asset = remain_asset + rebalance_day_price_mul_stock_cnt.sum()

            logging.debug("cur idx : {} prev : {} earning : {:.2f} asset : {}".format(idx, idx-1, period_earning,
                                                                                      self.total_asset))

            self.historical_earning_per_rebalanceday.append([date, period_earning, prev, self.total_asset, best_group])

            # for rebalanced day price based MDD
            if self.total_asset > best_asset:
                best_asset = my_asset_period
            if self.total_asset < worst_asset:
                worst_asset = my_asset_period
        logging.info("Rebalanced day price based MDD : {:.2f} %".format(((worst_asset / best_asset) - 1) * 100))

    def cal_mdd(self, price_table):
        """MDD를 계산해서 채워주는 함수"""
        best_asset = -1
        worst_asset = self.total_asset * 100000
        for i, (date, rebalance_date, best_group, reference_group) in enumerate(self.best_k):
            if i == 0:
                prev_date = date
                continue
            else:
                # prev_date ~ date 까지 모든 date에 대해 자산 총액 계산
                allday_price_allsymbol = []
                syms = best_group['symbol']

                # symbol 별로 rebalancing day 기준으로 prev_date ~ date 의 price 정보 가져오고,
                # rebalancing day에 계산한 symbol 당 구매 수 column인 'count' 와 'close' 가격 곱해서 종목별 일별 자산 구함
                for sym in syms:
                    allday_price_per_symbol = price_table.query("(symbol == @sym) and "
                                                                "(date <= @date and date >= @prev_date)")
                    if allday_price_per_symbol.empty:
                        continue
                    else:
                        # FIXME SettingWithCopyWarning
                        count_per_sym = best_group.loc[(best_group.symbol == sym), 'count'].values
                        # allday_price_per_symbol['my_asset'] = allday_price_per_symbol['close'] * count_per_sym
                        allday_price_per_symbol\
                            = allday_price_per_symbol.assign(my_asset=lambda x: x.close * count_per_sym)
                        allday_price_allsymbol.append(allday_price_per_symbol)

                if allday_price_allsymbol == "":
                    logging.warning("allday_price_allsymbol is empty. can't calc MDD.")
                    return
                # 각 종목별 일별 자산을 모두 더하여 일별 총자산 구함
                accum_df = pd.DataFrame()
                for j, df in enumerate(allday_price_allsymbol):
                    df = df.reset_index(drop=True)
                    if j == 0:
                        accum_df = df[['date', 'my_asset']]
                    else:
                        accum_df = accum_df[['my_asset']] + df[['my_asset']]

                # concat 'date' column
                accum_df['date'] = df['date']

                # memory
                if accum_df['my_asset'].max(axis=0) > best_asset:
                    best_asset = accum_df['my_asset'].max(axis=0)
                    best_date = accum_df.loc[accum_df['my_asset'].idxmax(), 'date']
                if accum_df['my_asset'].min(axis=0) < worst_asset:
                    worst_asset = accum_df['my_asset'].min(axis=0)
                    worst_date = accum_df.loc[accum_df['my_asset'].idxmin(), 'date']

                # update prev_date
                prev_date = date
        mdd = ((worst_asset / best_asset) - 1) * 100
        logging.info("MDD : {:.2f}%, best date : {}, worst date : {}".format(mdd, best_date, worst_date))
        self.MDD = mdd

    def cal_sharp(self):
        """sharp를 계산해서 채워주는 함수"""
        sharp = 0
        self.sharp = sharp

    @staticmethod
    def write_csv(path, date, rebalance_date, elem, columns):
        fd = open(path, 'a')
        writer = csv.writer(fd, delimiter=",")
        writer.writerow("")
        writer.writerow(["start", date, "end", rebalance_date])
        fd.close()
        elem.to_csv(path, columns=columns, mode="a")

    def print_report(self):
        # eval_columns = ["symbol", "score", "price", "rebalance_day_price", "count", "period_earning",
        #                "pbRatio", "pbRatio_rank", "pbRatio_score", "peRatio", "peRatio_rank", "peRatio_score",
        #                "ipoDate", "delistedDate"]
        # "period_earning" 우선 삭제
        for idx, (date, rebalance_date, eval_elem, rank_elem) in enumerate(self.best_k):
            if self.backtest.conf['PRINT_EVAL_REPORT'] == 'Y' and self.backtest.conf['NEED_EVALUATION'] == 'Y':
                self.write_csv(self.backtest.eval_report_path, date, rebalance_date, eval_elem, eval_elem.columns.tolist())
            if self.backtest.conf['PRINT_RANK_REPORT'] == 'Y':
                if idx <= self.backtest.conf['RANK_PERIOD']:
                    self.write_csv(self.backtest.rank_report_path, date, rebalance_date, rank_elem, rank_elem.columns.tolist())
            # period.to_csv(self.backtest.eval_report_path, mode="a", column=columns)

        ref_total_earning_rates = dict()
        for ref_sym in self.backtest.conf['REFERENCE_SYMBOL']:
            start_date = self.backtest.get_trade_date(datetime.datetime(self.backtest.main_ctx.start_year, 1, 1))
            end_date = self.backtest.get_trade_date(datetime.datetime(self.backtest.main_ctx.end_year, 12, 31))
            reference_earning_df= self.backtest.price_table.query("(symbol == @ref_sym) and ((date == @start_date) or (date == @end_date))")
            logging.debug(ref_sym)
            logging.debug(reference_earning_df)
            reference_earning = reference_earning_df.iloc[1]['close'] - reference_earning_df.iloc[0]['close']
            ref_total_earning_rate = (reference_earning / reference_earning_df.iloc[0]['close']) * 100
            ref_total_earning_rates[ref_sym] = ref_total_earning_rate

        plan_earning = self.historical_earning_per_rebalanceday[len(self.historical_earning_per_rebalanceday)-1][3]\
                       - self.historical_earning_per_rebalanceday[0][2]
        plan_total_earning_rate = (plan_earning / self.historical_earning_per_rebalanceday[0][2]) * 100

        logging.info("Our Earning : " + str(plan_total_earning_rate))
        fd = open(self.backtest.eval_report_path, 'a')
        writer = csv.writer(fd, delimiter=",")
        writer.writerow("")
        writer.writerow(["ours", plan_total_earning_rate])
        for ref_sym, total_earning_rate in ref_total_earning_rates.items():
            writer.writerow([ref_sym, total_earning_rate])
        fd.close()

    def run(self, price_table):
        self.cal_price()
        if self.backtest.conf['NEED_EVALUATION'] == 'Y':
            self.cal_earning()
            self.cal_mdd(price_table)
            # self.cal_sharp()
        self.print_report()


class SymbolHandler:
    def __init__(self, symbol, start_date, end_date):
        self.symbol = symbol
        self.start_date = start_date
        self.end_date = end_date
        self.price = self.get_symbol_price()
        self.financial_statement = self.get_symbol_fs()

    def get_symbol_price(self):
        return self.symbol

    def get_symbol_fs(self):
        return self.symbol<|MERGE_RESOLUTION|>--- conflicted
+++ resolved
@@ -133,13 +133,8 @@
         """
         date = datetime.datetime(self.main_ctx.start_year, 4, 1)
         while date <= datetime.datetime(self.main_ctx.end_year, 12 - self.rebalance_period, 30):
-<<<<<<< HEAD
-            if date.year != self.backtest_table_year:
-                logging.info("reload_bt_table. date.year : {}, backtest_table_year : {}".format(date.year,self.backtest_table_year))
-=======
             if date.year != self.table_year:
                 logging.info("Reload BackTest table. year : {} -> {}".format(self.table_year, date.year))
->>>>>>> 6962bce1
                 self.reload_bt_table(date.year)
                 self.table_year = date.year
             date = self.get_trade_date(date)
@@ -214,13 +209,9 @@
         else:
             logging.error("Wrong params['base_dir'] : ", params["base_dir"], " params['base_dir'] must be '>' or '<'")
             return
-<<<<<<< HEAD
+
         logging.debug(top_k_df[['symbol', params["key"]]])
-=======
-
-        logging.debug(top_k_df[['symbol', params["key"]]])
-
->>>>>>> 6962bce1
+
         symbols = top_k_df['symbol']
 
         delta = self.absolute_score
