import copy
import csv
import datetime
import logging
import multiprocessing
import os

import numpy as np
import pandas as pd

from dateutil.relativedelta import relativedelta
from multiprocessing import Pool
from functools import reduce

CHUNK_SIZE = 20480


class Backtest:
    def __init__(self, main_ctx, conf, plan_handler, rebalance_period):
        self.main_ctx = main_ctx
        self.conf = conf
        self.plan_handler = plan_handler
        self.rebalance_period = rebalance_period
        self.eval_handler = EvaluationHandler(self)
        # 아래 값들은 init_bt_from_db 에서 세팅해주나, 가려지는 값이 없도록(init만 봤을 때 calss value가 모두 보이도록) 나열함
        self.symbol_table = ""
        self.price_table = ""
        self.fs_table = ""
        self.metrics_table = ""
        self.reload_bt_table(main_ctx.start_year)
        self.table_year = main_ctx.start_year
        if conf['PRINT_EVAL_REPORT'] == 'Y':
            self.eval_report_path = self.create_report("EVAL")
        if conf['PRINT_RANK_REPORT'] == 'Y':
            self.rank_report_path = self.create_report("RANK")

        self.run()

    def create_report(self, report_type):
        path = "./reports/" + report_type + "_REPORT_"
        idx = 0
        while True:
            if not os.path.exists(path + str(idx) + ".csv"):
                path = path + str(idx) + ".csv"
                logging.info('REPORT PATH: "{}" ...'.format(path))
                break
            else:
                idx += 1

        with open(path, 'w') as file:
            writer = csv.writer(file, delimiter=",")
            writer.writerow(["COMMON"])
            writer.writerow(["Report Date", datetime.datetime.now().strftime('%m-%d %H:%M')])
            writer.writerow(["Rebalance Period", str(self.rebalance_period) + " Month",
                             "Start Year", self.main_ctx.start_year,
                             "End Year", self.main_ctx.end_year])
            writer.writerow(["K", self.plan_handler.k_num])
            writer.writerow("")

            writer.writerow(["PLAN HANDLER"])
            for plan in self.plan_handler.plan_list:
                writer.writerow(plan["params"])
                dict_writer = csv.DictWriter(file, fieldnames=plan["params"])
                dict_writer.writerow(plan["params"])
                writer.writerow("")
        return path

    def data_from_database(self, query):
        """
        데이터베이스로부터 chunk 단위로 테이블을 읽어오고 반환함
        :param query: 데이터베이스에 전송할 쿼리
        :return: 데이터베이스로부터 읽어온 테이블
        """
        logging.info("Query : " + query)
        chunks = pd.read_sql_query(sql=query, con=self.main_ctx.conn, chunksize=CHUNK_SIZE)
        table = pd.DataFrame()
        for df in chunks:
            table = pd.concat([table, df])
        return table

    def reload_bt_table(self, year):
        """
        추후에 database에서 가져올 데이터가 많을 걸 대비해서 __init__ 함수에서 세팅하지 않고, 해당 함수에서 세팅토록 함
        일부 필요한 내용한 init하거나 분할해서 가져오려고 한다면 쿼리가 더 복잡해질 수 있기에 따로 빼놓음
        init에서 세팅하지 않은 이유를 코드에 도입. 해당하는 year에 값을 가져오도록 변경
        """
        query = "SELECT * FROM PRICE WHERE date BETWEEN '" \
                + str(datetime.datetime(self.main_ctx.start_year, 1, 1)) + "'" \
                + " AND '" + str(datetime.datetime(self.main_ctx.end_year, 12, 31)) + "'"
        self.symbol_table = pd.DataFrame()
        self.price_table = pd.DataFrame()
        if self.conf['USE_DB'] == "Y":
            self.symbol_table = self.data_from_database("SELECT * FROM symbol_list")
            self.symbol_table = self.symbol_table.drop_duplicates('symbol', keep='first')
            self.price_table = self.data_from_database(query)
            self.fs_table = self.data_from_database("SELECT * FROM financial_statement")
            self.metrics_table = self.data_from_database("SELECT * FROM METRICS")

        if self.conf['USE_DATAFRAME'] == "Y":
            if self.symbol_table.empty:
                self.symbol_table = pd.read_parquet(self.main_ctx.root_path + "/VIEW/symbol_list.parquet")
                self.symbol_table = self.symbol_table.drop_duplicates('symbol', keep='first')
            if self.price_table.empty:
                self.price_table = pd.read_parquet(self.main_ctx.root_path + "/VIEW/price.parquet")

            self.fs_table = pd.read_parquet(self.main_ctx.root_path + "/VIEW/financial_statement_"
                                            + str(year) + ".parquet")
            self.metrics_table = pd.read_parquet(self.main_ctx.root_path + "/VIEW/metrics_" + str(year) + ".parquet")

            if year != self.main_ctx.start_year:
                prev_fs = pd.read_parquet(self.main_ctx.root_path + "/VIEW/financial_statement_"
                                          + str(year-1) + ".parquet")
                self.fs_table = pd.concat([prev_fs, self.fs_table])
                prev_metrics = pd.read_parquet(self.main_ctx.root_path + "/VIEW/metrics_" + str(year-1) + ".parquet")
                self.metrics_table = pd.concat([prev_metrics, self.metrics_table])

    def get_trade_date(self, pdate):
        """개장일이 아닐 수도 있기에 보정해주는 함수"""
        # pdate =  pdate.date()
        post_date = pdate + relativedelta(days=4)

        res = self.price_table.query("date <= @post_date and date >=@pdate")
        if res.empty:
            return None
        else:
            return res.iloc[0].date

    def run(self):
        """
        main에서 전달받은 plan list에 따른 backtest를 진행하는 함수로 크게 2개의 파트로 구분되어 있음
        [1] date 별로 plan list에 따라 plan_handler.date_handler.score를 계산해넣고,
            상위권 symbol을 self.best_k에 추가
        [2] best_k 에서 가져와서 MDD나 샤프지수와 같은 전략 전체에 필요한 계산값들을 계산해서 채워 넣음
        전략 별로 하나의 backtest class, plan_handler (1:1 mapping)가 만들어지며 생성의 주체는 main
        date_handler는 다수 만들어지며 생성 주체는 backtest이며 생성 후
        backtest에서 본인에게 mapping되어 있는 plan_handler에게 달아줌.
        """
        date = datetime.datetime(self.main_ctx.start_year, self.conf['START_MONTH'], self.conf['START_DATE'])
        recent_date = self.price_table["date"].max()
        while True:
            if date.year != self.table_year:
                logging.info("Reload BackTest table. year : {} -> {}".format(self.table_year, date.year))
                self.reload_bt_table(date.year)
                self.table_year = date.year
            date = self.get_trade_date(date)
            # get_trade_date 에서 price table 을 이용해야 하기에 reload_bt_table을 먼저 해주어야 함
            if date is None:
                break
            logging.info("Backtest Run : " + str(date.strftime("%Y-%m-%d")))
            self.plan_handler.date_handler = DateHandler(self, date)
            logging.debug("complete set date_handler date : {}".format(date.strftime("%Y-%m-%d")))
            
            if (self.conf['NEED_EVALUATION'] == 'Y'):
                self.plan_handler.run()
            if date != recent_date:
                self.eval_handler.set_best_k(date, date+relativedelta(months=self.rebalance_period),
                                             self.plan_handler.date_handler)
            else:
                self.eval_handler.print_current_best(self.plan_handler.date_handler)
                break
            # day를 기준으로 하려면 아래를 사용하면 됨. 31일 기준으로 하면 우리가 원한 한달이 아님
            # date += relativedelta(days=self.rebalance_period)
            if date <= datetime.datetime(self.main_ctx.end_year, 12 - self.rebalance_period, 30):
                date += relativedelta(months=self.rebalance_period)
            else:
                # 마지막 loop 에 도달하면 최근 date 로 한번 돌아서 print 해준 후에 루프를 빠져 나가도록 함
                date = recent_date

        if (self.conf['PRINT_RANK_REPORT'] == 'Y') | (self.conf['PRINT_EVAL_REPORT'] == 'Y') |\
                (self.conf['PRINT_AI'] == 'Y'):
            logging.info("START Evaluation")
            self.eval_handler.run(self.price_table)


class PlanHandler:
    def __init__(self, k_num, absolute_score):
        self.plan_list = None
        self.date_handler = None
        self.k_num = k_num
        self.absolute_score = absolute_score

    def run(self):
        """
        main에서 짜여진 전략(function pointer)을 순서대로 호출
        plan_list와 date_handler를 채워주고 불러워줘야 함.
        현재는 plan_list는 main, date_handler는 Backtest 에서 채워줌.
        """
        assert self.plan_list is not None, "Empty Plan List"
        assert self.date_handler is not None, "Empty Date Handler"

        with Pool(processes=multiprocessing.cpu_count()-1) as pool:
            df_list = pool.map(self.plan_run, self.plan_list)

        full_df = reduce(lambda df1, df2: pd.merge(df1, df2, on='symbol'), df_list)
        self.date_handler.symbol_list = pd.merge(self.date_handler.symbol_list, full_df, how='left', on=['symbol'])
        score_col_list = self.date_handler.symbol_list.columns.str.contains("_score")
        self.date_handler.symbol_list['score'] = self.date_handler.symbol_list.loc[:,score_col_list].sum(axis=1)
        logging.debug(self.date_handler.symbol_list.sort_values(by=['score'], ascending=False)[['symbol', 'score']])

    @staticmethod
    def plan_run(plan):
        return plan["f_name"](plan["params"])

    def single_metric_plan(self, params):
        """single metric(PBR, PER ... )에 따라 plan_handler.date_handler.symbol_list의 score column에 값을 갱신해주는 함수.
           params에 plan의 parameter들이 아래와 같이 들어옴
           params["key"]        : plan에서 사용할 종목의 지표(ex: PER, PBR, 영업이익 ...)
           params["key_dir"]    : 지표가 낮을수록 좋은지(low) 높을수록 좋은지(high)
           params["weight"]     : score update시 weight
           params["diff"]       : 이 지표로 각 종목간 score 차이
           params["base"]       : 특정 threshold 이상/이하의 종목은 score 주지 않음
           params["base_dir"]   : "base"로 준 threshold 이상/이하(</>) 선택
        """
        logging.info("[plan] key : {}, key_dir : {}, weight : {}, "
                     "diff : {}, base : {}, base_dir : {}".format(params["key"], params["key_dir"], params["weight"],
                                                                  params["diff"], params["base"], params["base_dir"]))

        if self.absolute_score - params["diff"] * self.k_num < 0:
            logging.warning("Wrong params['diff'] : TOO BIG! SET UNDER " + str(self.absolute_score/self.k_num))

        key = str(params["key"])
        # if params["key_dir"] == "low":
        #     top_k_df = self.date_handler.fs_metrics[self.date_handler.fs_metrics[key] > 0]
        #     top_k_df = top_k_df.sort_values(by=[key], ascending=True, na_position="last")[:self.k_num]
        # elif params["key_dir"] == "high":
        #    top_k_df = self.date_handler.fs_metrics.sort_values(by=[key], ascending=False,
        #                                                        na_position="last")[:self.k_num]
        # else:
        #     logging.error("Wrong params['key_dir'] : ", params["key_dir"], "params['key_dir'] must be 'low' or 'high'")
        #     return
        
        # all feature was preprocessed ( high is good ) in Datehandler 
        top_k_df = self.date_handler.fs_metrics.sort_values(by=[key], ascending=False,
                                                                na_position="last")[:self.k_num]


        # if params["base_dir"] == ">":
        #     top_k_df = top_k_df[top_k_df[key] > params["base"]]
        # elif params["base_dir"] == "<":
        #     top_k_df = top_k_df[top_k_df[key] < params["base"]]
        # else:
        #     logging.error("Wrong params['base_dir'] : ", params["base_dir"], " params['base_dir'] must be '>' or '<'")
        #     return

        logging.debug(top_k_df[['symbol', params["key"]]])

        symbols = top_k_df['symbol']
        return_df = self.date_handler.symbol_list[['symbol']]
        delta = self.absolute_score
        # 경고처리 무시
        pd.set_option('mode.chained_assignment', None)
        local_score_name = key + '_score'
        for sym in symbols:
            return_df.loc[(self.date_handler.symbol_list.symbol == sym), local_score_name]\
                = params["weight"] * delta
            delta = delta - params["diff"]
        local_rank_name = key+'_rank'
        return_df[local_rank_name] = return_df[local_score_name].rank(method='min', ascending=False)
        logging.debug(return_df[[local_score_name, local_rank_name]])
        return return_df


class DateHandler:
    def __init__(self, backtest, date):
        pd.set_option('mode.chained_assignment', None)

        self.date = date
        # date = datetime.datetime.combine(date, datetime.datetime.min.time())
        # query = '(date == "{}")'.format(self.date)
        # db에서 delistedDate null 이  df에서는 NaT로 들어옴.
        query = '(delistedDate >= "{}") or (delistedDate == "NaT") or (delistedDate == "None")'.format(date)
        self.symbol_list = backtest.symbol_table.query(query)
        self.symbol_list = self.symbol_list.assign(score=0)

        trade_date = backtest.get_trade_date(date)
        self.price = backtest.price_table.query("date == @trade_date")
        self.price = self.price.drop_duplicates('symbol', keep='first')
        
        # self.price = self.get_date_latest_per_symbol(backtest.price_table, self.date)
        self.symbol_list = pd.merge(self.symbol_list, self.price, how='left', on='symbol')

        # filter volume
        # self.symbol_list = self.symbol_list.drop(index=self.symbol_list[self.symbol_list['volume'] < 10000].index)
        self.symbol_list = self.symbol_list[self.symbol_list.volume > 10000]
        del self.price
    
        prev = self.date - relativedelta(months=4)
        # self.fs = self.get_date_latest_per_symbol(backtest.fs_table, self.date)
        self.fs = backtest.fs_table.copy()
        self.fs = self.fs[self.fs.date <= self.date]
        self.fs = self.fs[prev <= self.fs.date]
        self.fs = self.fs.drop_duplicates('symbol', keep='first')

        # self.metrics = self.get_date_latest_per_symbol(backtest.metrics_table, self.date)
        self.metrics = backtest.metrics_table.copy()
        self.metrics = self.metrics[self.metrics.date <= self.date]
        self.metrics = self.metrics[prev <= self.metrics.date]
        self.metrics = self.metrics.drop_duplicates('symbol', keep='first')

        self.fs_metrics = pd.merge(self.fs, self.metrics, how='outer', on='symbol')
        
        del self.metrics
        del self.fs
        
        # remove outlier 
        logging.info("before removing outlier # rows : " + str(self.fs_metrics.shape[0]))
        logging.info("before removing outlier # columns : " + str(self.fs_metrics.shape[1]))
        for col in self.fs_metrics.columns:
            try:
                # removing outlier with IQR
                Q1 = np.percentile(self.fs_metrics[col], 25)
                Q3 = np.percentile(self.fs_metrics[col], 75)
                IQR = Q3 - Q1
                # 0.5 is not fixed.   reference :  1.5 => remove 0.7%,  0 =>  remove 50%
                outlier_step = IQR
                outlier_list_col = self.fs_metrics[(self.fs_metrics[col] < (Q1 - outlier_step)) 
                                                    | (self.fs_metrics[col] > (Q3 + outlier_step))].index
                self.fs_metrics = self.fs_metrics.drop(index=outlier_list_col, axis=0)
                
                # removing outlier with z-score
                # mmean = self.fs_metrics[col].mean()
                # mstd = self.fs_metrics[col].std()
                # self.fs_metrics = self.fs_metrics[ (self.fs_metrics[col]-mmean)/mstd < 2 & (self.fs_metrics[col]-mmean)/mstd > -2]
                
            except Exception as e:
                logging.info(str(e))
                continue
        logging.info("after removing outlier # rows : " + str(self.fs_metrics.shape[0]))
        logging.info("after removing outlier # columns : " + str(self.fs_metrics.shape[1]))
        
        highlow = pd.read_csv('./sort.csv', header=0)                
        for feature in self.fs_metrics.columns:
            # 음수 처리
            f = highlow.query("name == @feature")
            if f.empty:
                continue
            else:
                if f.iloc[0].sort == "low":
                    try:
                        feat_max = self.fs_metrics[feature].max()
                        self.fs_metrics[feature] = [s*(-1) if s >= 0 else (s - feat_max) for s in self.fs_metrics[feature]] 
                    except Exception as e:
                        logging.info(str(e))
                        continue
            
            # normalization ( -10000~10000 ). range is not fixed
            feature_normal_col_name = feature + "_normal"
            try:
                max_value = self.fs_metrics[feature].max()
                min_value = self.fs_metrics[feature].min()
                self.fs_metrics[feature_normal_col_name] \
                    = (((self.fs_metrics[feature] - min_value) * 20000) / (max_value - min_value)) - 10000
            except Exception as e:
                logging.info(str(e))
                continue
        
        
class EvaluationHandler:
    def __init__(self, backtest):
        self.best_k = []
        self.historical_earning_per_rebalanceday = []
        self.backtest = backtest
        self.member_cnt = self.cal_member_cnt()
        self.accumulated_earning = 0
        self.MDD = 0
        self.sharp = 0
        self.total_asset = backtest.conf['TOTAL_ASSET']

    def cal_member_cnt(self):
        """상위 몇 종목을 구매할 것인가에 대한 계산. 현재는 상위 4개의 주식을 매 period 마다 구매하는 것으로 되어 있음"""
        return self.backtest.conf['MEMBER_CNT']

    def print_current_best(self, scored_dh):
        best_symbol_info = pd.merge(scored_dh.symbol_list, scored_dh.fs_metrics, how='left', on='symbol')
        #best_symbol_info = pd.merge(best_symbol_info, scored_dh.fs, how='left', on='symbol')
        best_symbol = best_symbol_info.sort_values(by=["score"], axis=0, ascending=False).head(self.member_cnt)
        best_symbol = best_symbol.assign(count=0)
        best_symbol.to_csv('./result.csv')

    def set_best_k(self, date, rebalance_date, scored_dh):
        """plan_handler.date_handler.symbol_list에 score를 보고 best_k에 append 해주는 함수."""
        if self.backtest.conf['NEED_EVALUATION'] == 'Y':
            best_symbol_info = pd.merge(scored_dh.symbol_list, scored_dh.fs_metrics, how='left', on='symbol')
            #best_symbol_info = pd.merge(best_symbol_info, scored_dh.fs, how='left', on='symbol')
            best_symbol = best_symbol_info.sort_values(by=["score"], axis=0, ascending=False).head(self.member_cnt)
            # best_symbol = best_symbol.assign(price=0)
            best_symbol = best_symbol.assign(count=0)
        else:
            best_symbol = pd.DataFrame()
            
        reference_group = pd.DataFrame()
        period_earning_rate = 0
        self.best_k.append([date, rebalance_date, best_symbol, reference_group, period_earning_rate])

    def cal_price(self):
        pd.set_option('mode.chained_assignment', None)

        """best_k 의 ['price', 'rebalance_day_price'] column을 채워주는 함수"""
        for idx, (date, rebalance_date, best_group, reference_group, period_earning_rate) in enumerate(self.best_k):
            if date.year != self.backtest.table_year:
                logging.info("Reload BackTest Table. year : {} -> {}".format(self.backtest.table_year, date.year))
                self.backtest.reload_bt_table(date.year)
                self.backtest.table_year = date.year
                            
            if idx == 0:
                start_dh = DateHandler(self.backtest, date)
            end_dh = DateHandler(self.backtest, rebalance_date)

            if (self.backtest.conf['PRINT_RANK_REPORT'] == 'Y') or (self.backtest.conf['PRINT_AI'] == 'Y'):
                self.best_k[idx][3] = start_dh.symbol_list
                rebalance_date_price_df = end_dh.symbol_list[['symbol', 'close']]
                rebalance_date_price_df.rename(columns={'close':'rebalance_day_price'}, inplace=True)
                self.best_k[idx][3] = pd.merge(self.best_k[idx][3], rebalance_date_price_df, how='outer', on='symbol')
                self.best_k[idx][3] = self.best_k[idx][3][self.best_k[idx][3].close > 0.000001]
                diff = self.best_k[idx][3]['rebalance_day_price'] - self.best_k[idx][3]['close']
                self.best_k[idx][3]['period_price_diff'] = diff / self.best_k[idx][3]['close']
                self.best_k[idx][3] = pd.merge(self.best_k[idx][3], start_dh.fs_metrics, how='left', on='symbol')
                # self.best_k[idx][3] = pd.merge(self.best_k[idx][3], start_dh.fs, how='left', on='symbol')
                
                if self.backtest.conf['PRINT_AI'] == 'Y':
<<<<<<< HEAD
                    for feature in self.best_k[idx][3].columns:
                        feature_rank_col_name = feature + "_normal"
                        try:
                            max_value = self.best_k[idx][3][feature].max()
                            min_value = self.best_k[idx][3][feature].min()
                            self.best_k[idx][3][feature_rank_col_name] \
                                = (float(self.best_k[idx][3][feature]) - float(min_value)) \
                                  / (float(max_value) - float(min_value))
                        except Exception as e:
                            logging.debug(str(e))
                            continue
                        self.best_k[idx][3]['earning_diff'] \
                            = self.best_k[idx][3]['period_price_diff'] - self.best_k[idx][3]['period_price_diff'].mean()
                else:
=======
                    
                    self.best_k[idx][3]['earning_diff'] \
                        = self.best_k[idx][3]['period_price_diff'] - self.best_k[idx][3]['period_price_diff'].mean()
                    normal_col_list = self.best_k[idx][3].columns.str.contains("_normal")
                    df_for_reg = self.best_k[idx][3].loc[:,normal_col_list]
                        
                    # for col in df_for_reg.columns:
                    #     new_col_name = col + "_max_diff"
                    #     max_v = df_for_reg[col].max()
                    #     df_for_reg[new_col_name] = max_v - df_for_reg[col]
                
                    df_for_reg['earning_diff'] = self.best_k[idx][3]['earning_diff']
                    df_for_reg['symbol'] = self.best_k[idx][3]['symbol']  
                    traindata_path = self.backtest.conf['ROOT_PATH'] + '/regressor_data/'
                    df_for_reg.to_csv(traindata_path + '{}_{}_regressor_train.csv'.format(date.year, date.month), index=False)
                
                if self.backtest.conf['PRINT_RANK_REPORT'] == 'Y':
>>>>>>> a5905a29
                    for feature in self.best_k[idx][3].columns:
                        feature_rank_col_name = feature + "_rank"
                        self.best_k[idx][3][feature_rank_col_name] \
                            = self.best_k[idx][3][feature].rank(method='min', ascending=False)
                # self.best_k[idx][3] = self.best_k[idx][3].sort_values(by=["period_price_diff"], axis=0, ascending=False)
                self.best_k[idx][3] = self.best_k[idx][3].sort_values(by=["period_price_diff"], axis=0, ascending=False)[:self.backtest.conf['TOP_K_NUM']]
            else:
                self.best_k[idx][3] = pd.DataFrame()

            if self.backtest.conf['NEED_EVALUATION'] == 'Y':
                syms = best_group['symbol']
                for sym in syms:
                    if start_dh.symbol_list.loc[(start_dh.symbol_list['symbol'] == sym), 'close'].empty:
                        logging.debug("there is no price in FMP API  symbol : {}".format(sym))
                        self.best_k[idx][2].loc[(self.best_k[idx][2].symbol == sym), 'price'] = 0
                    else:
                        self.best_k[idx][2].loc[(self.best_k[idx][2].symbol == sym), 'price']\
                            = start_dh.symbol_list.loc[(start_dh.symbol_list['symbol'] == sym), 'close'].values[0]

                    if end_dh.symbol_list.loc[(end_dh.symbol_list['symbol'] == sym), 'close'].empty:
                        self.best_k[idx][2].loc[(self.best_k[idx][2].symbol == sym), 'rebalance_day_price'] = 0
                    else:
                        self.best_k[idx][2].loc[(self.best_k[idx][2].symbol == sym), 'rebalance_day_price']\
                            = end_dh.symbol_list.loc[(end_dh.symbol_list['symbol'] == sym), 'close'].values[0]
                
                # self.best_k[idx][2] = self.best_k[idx][2][self.best_k[idx][2].symbol_list > 0.000001]

            start_dh = copy.deepcopy(end_dh)
            logging.debug(str(idx) + " " + str(date))
            logging.debug(str(self.best_k[idx][2]))
    
    def cal_earning(self):
        """backtest로 계산한 plan의 수익률을 계산하는 함수"""
        base_asset = self.total_asset
        prev = 0
        best_asset = -1
        worst_asset = self.total_asset * 1000
        for idx, (date, rebalance_date, best_group, reference_group, period_earning_rate) in enumerate(self.best_k):
            # TODO best_k 맞게 사고 남은 짜투리 금액 처리
            stock_cnt = (self.total_asset / len(best_group)) / best_group['price']
            stock_cnt = stock_cnt.replace([np.inf, -np.inf], 0)
            stock_cnt = stock_cnt.fillna(0)
            stock_cnt = stock_cnt.astype(int)
            price_mul_stock_cnt = best_group['price'] * stock_cnt
            my_asset_period = price_mul_stock_cnt.sum()
            remain_asset = self.total_asset - price_mul_stock_cnt.sum()
            
            if my_asset_period == 0:
                continue

            # MDD 계산을 위해 이 구간에서 각 종목별 구매 개수 저장
            self.best_k[idx][2]['count'] = stock_cnt
            
            # rebalance date의 가격으로 구매한 종목들 판매했을 때 자산 계산
            rebalance_day_price_mul_stock_cnt = best_group['rebalance_day_price'] * stock_cnt
            self.best_k[idx][2]['period_earning'] = rebalance_day_price_mul_stock_cnt - price_mul_stock_cnt
            period_earning = rebalance_day_price_mul_stock_cnt.sum() - price_mul_stock_cnt.sum()
            
            prev = self.total_asset
            self.total_asset = remain_asset + rebalance_day_price_mul_stock_cnt.sum()

            logging.debug("cur idx : {}, prev : {}, earning : {:.2f},"
                          "earning_rate : {}, asset : {}".format(idx, idx-1, period_earning,
                                                                 period_earning / (self.total_asset - period_earning),
                                                                 self.total_asset))
            self.best_k[idx][4] = period_earning / (self.total_asset-period_earning)

            self.historical_earning_per_rebalanceday.append([date, period_earning, prev, self.total_asset, best_group])

            # for rebalanced day price based MDD
            if self.total_asset > best_asset:
                best_asset = my_asset_period
            if self.total_asset < worst_asset:
                worst_asset = my_asset_period
        logging.info("Rebalanced day price based MDD : {:.2f} %".format(((worst_asset / best_asset) - 1) * 100))

    def cal_mdd(self, price_table):
        """MDD를 계산해서 채워주는 함수"""
        best_asset = -1
        worst_asset = self.total_asset * 100000
        for i, (date, rebalance_date, best_group, reference_group, period_earning_rate) in enumerate(self.best_k):
            if i == 0:
                prev_date = date
                continue
            else:
                # prev_date ~ date 까지 모든 date에 대해 자산 총액 계산
                allday_price_allsymbol = []
                syms = best_group['symbol']

                # symbol 별로 rebalancing day 기준으로 prev_date ~ date 의 price 정보 가져오고,
                # rebalancing day에 계산한 symbol 당 구매 수 column인 'count' 와 'close' 가격 곱해서 종목별 일별 자산 구함
                for sym in syms:
                    allday_price_per_symbol = price_table.query("(symbol == @sym) and "
                                                                "(date <= @date and date >= @prev_date)")
                    if allday_price_per_symbol.empty:
                        continue
                    else:
                        # FIXME SettingWithCopyWarning
                        count_per_sym = best_group.loc[(best_group.symbol == sym), 'count'].values
                        # allday_price_per_symbol['my_asset'] = allday_price_per_symbol['close'] * count_per_sym
                        allday_price_per_symbol\
                            = allday_price_per_symbol.assign(my_asset=lambda x: x.close * count_per_sym)
                        allday_price_allsymbol.append(allday_price_per_symbol)

                if allday_price_allsymbol == "":
                    logging.warning("allday_price_allsymbol is empty. can't calc MDD.")
                    return
                # 각 종목별 일별 자산을 모두 더하여 일별 총자산 구함
                accum_df = pd.DataFrame()
                for j, df in enumerate(allday_price_allsymbol):
                    df = df.reset_index(drop=True)
                    if j == 0:
                        accum_df = df[['date', 'my_asset']]
                    else:
                        accum_df = accum_df[['my_asset']] + df[['my_asset']]

                # concat 'date' column
                accum_df['date'] = df['date']

                # memory
                if accum_df['my_asset'].max(axis=0) > best_asset:
                    best_asset = accum_df['my_asset'].max(axis=0)
                    best_date = accum_df.loc[accum_df['my_asset'].idxmax(), 'date']
                if accum_df['my_asset'].min(axis=0) < worst_asset:
                    worst_asset = accum_df['my_asset'].min(axis=0)
                    worst_date = accum_df.loc[accum_df['my_asset'].idxmin(), 'date']

                # update prev_date
                prev_date = date
        mdd = ((worst_asset / best_asset) - 1) * 100
        logging.info("MDD : {:.2f}%, best date : {}, worst date : {}".format(mdd, best_date, worst_date))
        self.MDD = mdd

    def cal_sharp(self):
        """sharp를 계산해서 채워주는 함수"""
        sharp = 0
        self.sharp = sharp

    @staticmethod
    def write_csv(path, date, rebalance_date, elem, columns):
        fd = open(path, 'a')
        writer = csv.writer(fd, delimiter=",")
        writer.writerow("")
        writer.writerow(["start", date, "end", rebalance_date])
        fd.close()
        elem.to_csv(path, columns=columns, mode="a")

    def print_report(self):
        # eval_columns = ["symbol", "score", "price", "rebalance_day_price", "count", "period_earning",
        #                "pbRatio", "pbRatio_rank", "pbRatio_score", "peRatio", "peRatio_rank", "peRatio_score",
        #                "ipoDate", "delistedDate"]
        # "period_earning" 우선 삭제
        for idx, (date, rebalance_date, eval_elem, rank_elem, period_earning_rate) in enumerate(self.best_k):
            if self.backtest.conf['PRINT_EVAL_REPORT'] == 'Y' and self.backtest.conf['NEED_EVALUATION'] == 'Y':
                self.write_csv(self.backtest.eval_report_path, date, rebalance_date, eval_elem, eval_elem.columns.tolist())
                fd = open(self.backtest.eval_report_path, 'a')
                writer = csv.writer(fd, delimiter=",")
                writer.writerow(str(period_earning_rate))
                fd.close()
            if self.backtest.conf['PRINT_RANK_REPORT'] == 'Y':
                if idx <= self.backtest.conf['RANK_PERIOD']:
                    self.write_csv(self.backtest.rank_report_path, date, rebalance_date, rank_elem, rank_elem.columns.tolist())
            # period.to_csv(self.backtest.eval_report_path, mode="a", column=columns)

        if self.backtest.conf['PRINT_EVAL_REPORT'] == 'Y' and self.backtest.conf['NEED_EVALUATION'] == 'Y':
            ref_total_earning_rates = dict()
            for ref_sym in self.backtest.conf['REFERENCE_SYMBOL']:
                start_date = self.backtest.get_trade_date(datetime.datetime(self.backtest.main_ctx.start_year, 1, 1))
                end_date = self.backtest.get_trade_date(datetime.datetime(self.backtest.main_ctx.end_year, 12, 31))
                reference_earning_df = self.backtest.price_table.query(
                    "(symbol == @ref_sym) and ((date == @start_date) or (date == @end_date))")
                logging.debug(ref_sym)
                logging.debug(reference_earning_df)
                reference_earning = reference_earning_df.iloc[1]['close'] - reference_earning_df.iloc[0]['close']
                ref_total_earning_rate = (reference_earning / reference_earning_df.iloc[0]['close']) * 100
                ref_total_earning_rates[ref_sym] = ref_total_earning_rate

            plan_earning = self.historical_earning_per_rebalanceday[len(self.historical_earning_per_rebalanceday)-1][3]\
                           - self.historical_earning_per_rebalanceday[0][2]
            plan_total_earning_rate = (plan_earning / self.historical_earning_per_rebalanceday[0][2]) * 100

            logging.info("Our Earning : " + str(plan_total_earning_rate))
            fd = open(self.backtest.eval_report_path, 'a')
            writer = csv.writer(fd, delimiter=",")
            writer.writerow("")
            writer.writerow(["ours", plan_total_earning_rate])
            for ref_sym, total_earning_rate in ref_total_earning_rates.items():
                writer.writerow([ref_sym, total_earning_rate])
            fd.close()

    def run(self, price_table):
        self.cal_price()
        if self.backtest.conf['NEED_EVALUATION'] == 'Y':
            self.cal_earning()
            self.cal_mdd(price_table)
            # self.cal_sharp()
        self.print_report()


class SymbolHandler:
    def __init__(self, symbol, start_date, end_date):
        self.symbol = symbol
        self.start_date = start_date
        self.end_date = end_date
        self.price = self.get_symbol_price()
        self.financial_statement = self.get_symbol_fs()

    def get_symbol_price(self):
        return self.symbol

    def get_symbol_fs(self):
        return self.symbol<|MERGE_RESOLUTION|>--- conflicted
+++ resolved
@@ -149,7 +149,7 @@
             logging.info("Backtest Run : " + str(date.strftime("%Y-%m-%d")))
             self.plan_handler.date_handler = DateHandler(self, date)
             logging.debug("complete set date_handler date : {}".format(date.strftime("%Y-%m-%d")))
-            
+
             if (self.conf['NEED_EVALUATION'] == 'Y'):
                 self.plan_handler.run()
             if date != recent_date:
@@ -228,8 +228,8 @@
         # else:
         #     logging.error("Wrong params['key_dir'] : ", params["key_dir"], "params['key_dir'] must be 'low' or 'high'")
         #     return
-        
-        # all feature was preprocessed ( high is good ) in Datehandler 
+
+        # all feature was preprocessed ( high is good ) in Datehandler
         top_k_df = self.date_handler.fs_metrics.sort_values(by=[key], ascending=False,
                                                                 na_position="last")[:self.k_num]
 
@@ -275,7 +275,7 @@
         trade_date = backtest.get_trade_date(date)
         self.price = backtest.price_table.query("date == @trade_date")
         self.price = self.price.drop_duplicates('symbol', keep='first')
-        
+
         # self.price = self.get_date_latest_per_symbol(backtest.price_table, self.date)
         self.symbol_list = pd.merge(self.symbol_list, self.price, how='left', on='symbol')
 
@@ -283,7 +283,7 @@
         # self.symbol_list = self.symbol_list.drop(index=self.symbol_list[self.symbol_list['volume'] < 10000].index)
         self.symbol_list = self.symbol_list[self.symbol_list.volume > 10000]
         del self.price
-    
+
         prev = self.date - relativedelta(months=4)
         # self.fs = self.get_date_latest_per_symbol(backtest.fs_table, self.date)
         self.fs = backtest.fs_table.copy()
@@ -298,11 +298,11 @@
         self.metrics = self.metrics.drop_duplicates('symbol', keep='first')
 
         self.fs_metrics = pd.merge(self.fs, self.metrics, how='outer', on='symbol')
-        
+
         del self.metrics
         del self.fs
-        
-        # remove outlier 
+
+        # remove outlier
         logging.info("before removing outlier # rows : " + str(self.fs_metrics.shape[0]))
         logging.info("before removing outlier # columns : " + str(self.fs_metrics.shape[1]))
         for col in self.fs_metrics.columns:
@@ -313,22 +313,22 @@
                 IQR = Q3 - Q1
                 # 0.5 is not fixed.   reference :  1.5 => remove 0.7%,  0 =>  remove 50%
                 outlier_step = IQR
-                outlier_list_col = self.fs_metrics[(self.fs_metrics[col] < (Q1 - outlier_step)) 
+                outlier_list_col = self.fs_metrics[(self.fs_metrics[col] < (Q1 - outlier_step))
                                                     | (self.fs_metrics[col] > (Q3 + outlier_step))].index
                 self.fs_metrics = self.fs_metrics.drop(index=outlier_list_col, axis=0)
-                
+
                 # removing outlier with z-score
                 # mmean = self.fs_metrics[col].mean()
                 # mstd = self.fs_metrics[col].std()
                 # self.fs_metrics = self.fs_metrics[ (self.fs_metrics[col]-mmean)/mstd < 2 & (self.fs_metrics[col]-mmean)/mstd > -2]
-                
+
             except Exception as e:
                 logging.info(str(e))
                 continue
         logging.info("after removing outlier # rows : " + str(self.fs_metrics.shape[0]))
         logging.info("after removing outlier # columns : " + str(self.fs_metrics.shape[1]))
-        
-        highlow = pd.read_csv('./sort.csv', header=0)                
+
+        highlow = pd.read_csv('./sort.csv', header=0)
         for feature in self.fs_metrics.columns:
             # 음수 처리
             f = highlow.query("name == @feature")
@@ -338,11 +338,11 @@
                 if f.iloc[0].sort == "low":
                     try:
                         feat_max = self.fs_metrics[feature].max()
-                        self.fs_metrics[feature] = [s*(-1) if s >= 0 else (s - feat_max) for s in self.fs_metrics[feature]] 
+                        self.fs_metrics[feature] = [s*(-1) if s >= 0 else (s - feat_max) for s in self.fs_metrics[feature]]
                     except Exception as e:
                         logging.info(str(e))
                         continue
-            
+
             # normalization ( -10000~10000 ). range is not fixed
             feature_normal_col_name = feature + "_normal"
             try:
@@ -353,8 +353,8 @@
             except Exception as e:
                 logging.info(str(e))
                 continue
-        
-        
+
+
 class EvaluationHandler:
     def __init__(self, backtest):
         self.best_k = []
@@ -387,7 +387,7 @@
             best_symbol = best_symbol.assign(count=0)
         else:
             best_symbol = pd.DataFrame()
-            
+
         reference_group = pd.DataFrame()
         period_earning_rate = 0
         self.best_k.append([date, rebalance_date, best_symbol, reference_group, period_earning_rate])
@@ -416,42 +416,25 @@
                 self.best_k[idx][3]['period_price_diff'] = diff / self.best_k[idx][3]['close']
                 self.best_k[idx][3] = pd.merge(self.best_k[idx][3], start_dh.fs_metrics, how='left', on='symbol')
                 # self.best_k[idx][3] = pd.merge(self.best_k[idx][3], start_dh.fs, how='left', on='symbol')
-                
+
                 if self.backtest.conf['PRINT_AI'] == 'Y':
-<<<<<<< HEAD
-                    for feature in self.best_k[idx][3].columns:
-                        feature_rank_col_name = feature + "_normal"
-                        try:
-                            max_value = self.best_k[idx][3][feature].max()
-                            min_value = self.best_k[idx][3][feature].min()
-                            self.best_k[idx][3][feature_rank_col_name] \
-                                = (float(self.best_k[idx][3][feature]) - float(min_value)) \
-                                  / (float(max_value) - float(min_value))
-                        except Exception as e:
-                            logging.debug(str(e))
-                            continue
-                        self.best_k[idx][3]['earning_diff'] \
-                            = self.best_k[idx][3]['period_price_diff'] - self.best_k[idx][3]['period_price_diff'].mean()
-                else:
-=======
-                    
+
                     self.best_k[idx][3]['earning_diff'] \
                         = self.best_k[idx][3]['period_price_diff'] - self.best_k[idx][3]['period_price_diff'].mean()
                     normal_col_list = self.best_k[idx][3].columns.str.contains("_normal")
                     df_for_reg = self.best_k[idx][3].loc[:,normal_col_list]
-                        
+
                     # for col in df_for_reg.columns:
                     #     new_col_name = col + "_max_diff"
                     #     max_v = df_for_reg[col].max()
                     #     df_for_reg[new_col_name] = max_v - df_for_reg[col]
-                
+
                     df_for_reg['earning_diff'] = self.best_k[idx][3]['earning_diff']
-                    df_for_reg['symbol'] = self.best_k[idx][3]['symbol']  
+                    df_for_reg['symbol'] = self.best_k[idx][3]['symbol']
                     traindata_path = self.backtest.conf['ROOT_PATH'] + '/regressor_data/'
                     df_for_reg.to_csv(traindata_path + '{}_{}_regressor_train.csv'.format(date.year, date.month), index=False)
-                
+
                 if self.backtest.conf['PRINT_RANK_REPORT'] == 'Y':
->>>>>>> a5905a29
                     for feature in self.best_k[idx][3].columns:
                         feature_rank_col_name = feature + "_rank"
                         self.best_k[idx][3][feature_rank_col_name] \
@@ -482,7 +465,7 @@
             start_dh = copy.deepcopy(end_dh)
             logging.debug(str(idx) + " " + str(date))
             logging.debug(str(self.best_k[idx][2]))
-    
+
     def cal_earning(self):
         """backtest로 계산한 plan의 수익률을 계산하는 함수"""
         base_asset = self.total_asset
