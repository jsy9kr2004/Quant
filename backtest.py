import csv
from datetime import datetime
from dateutil.relativedelta import relativedelta
import os

import pandas as pd
import numpy as np

CHUNK_SIZE = 20480


class Backtest:
    def __init__(self, main_ctx, conf, plan_handler, rebalance_period):
        self.main_ctx = main_ctx
        self.conf = conf
        self.plan_handler = plan_handler
        self.rebalance_period = rebalance_period
        self.eval_handler = EvaluationHandler(self)
        # 아래 값들은 init_bt_from_db 에서 세팅해주나, 가려지는 값이 없도록(init만 봤을 때 calss value가 모두 보이도록) 나열함
        self.price_table = ""
        self.symbol_table = ""
        self.fs_table = ""
        self.metrics_table = ""
        if conf['PRINT_EVAL_REPORT'] == 'Y':
            self.eval_report_path = self.create_report("EVAL")
        if conf['PRINT_RANK_REPORT'] == 'Y':
            self.rank_report_path = self.create_report("RANK")
        self.init_bt_from_db()
        self.run()

    def create_report(self, type):
        path = "./" + type + "_REPORT_"
        idx = 0
        while True:
            if not os.path.exists(path + str(idx) + ".csv"):
                path = path + str(idx) + ".csv"
                print('REPORT PATH: "{}" ...'.format(path))
                break
            else:
                idx += 1

        with open(path, 'w') as file:
            writer = csv.writer(file, delimiter=",")
            writer.writerow(["COMMON"])
            writer.writerow(["Report Date", datetime.now().strftime('%m-%d %H:%M')])
            writer.writerow(["Rebalance Period", str(self.rebalance_period) + " Month",
                             "Start Year", self.main_ctx.start_year,
                             "End Year", self.main_ctx.end_year])
            writer.writerow(["K", self.plan_handler.k_num])
            writer.writerow("")

            writer.writerow(["PLAN HANDLER"])
            for plan in self.plan_handler.plan_list:
                writer.writerow(plan["params"])
                dict_writer = csv.DictWriter(file, fieldnames=plan["params"])
                dict_writer.writerow(plan["params"])
                writer.writerow("")
        return path

    def data_from_database(self, query):
        """
        데이터베이스로부터 chunk 단위로 테이블을 읽어오고 반환함
        :param query: 데이터베이스에 전송할 쿼리
        :return: 데이터베이스로부터 읽어온 테이블
        """
        chunks = pd.read_sql_query(sql=query, con=self.main_ctx.conn, chunksize=CHUNK_SIZE)
        table = pd.DataFrame()
        for df in chunks:
            table = pd.concat([table, df])
        return table

    def init_bt_from_db(self):
        """
        추후에 database에서 가져올 데이터가 많을 걸 대비해서 __init__ 함수에서 세팅하지 않고, 해당 함수에서 세팅토록 함
        일부 필요한 내용한 init하거나 분할해서 가져오려고 한다면 쿼리가 더 복잡해질 수 있기에 따로 빼놓음
        """
        # TODO 추후에 database에서 가져올 테이블이 많다면, set_bt_from_db 와 같은 함수 안에서 처리 예정
        query = "SELECT * FROM PRICE WHERE date BETWEEN '" \
                + str(datetime(self.main_ctx.start_year, 1, 1)) + "'" \
                + " AND '" + str(datetime(self.main_ctx.end_year, 12, 31)) + "'"
        self.price_table = self.data_from_database(query)
        self.symbol_table = self.data_from_database("SELECT * FROM symbol_list")
        self.symbol_table = self.symbol_table.drop_duplicates('symbol', keep='first')
        self.fs_table = self.data_from_database("SELECT * FROM financial_statement")
        self.metrics_table = self.data_from_database("SELECT * FROM METRICS")

    def get_trade_date(self, date):
        """개장일이 아닐 수도 있기에 보정해주는 함수"""
        post_date = date + relativedelta(days=4)
        res = self.price_table.query("date <= @post_date and date >=@date")
        # print(res)
        if res.empty:
            return None
        else:
            return res.iloc[0].date

    def run(self):
        """
        main에서 전달받은 plan list에 따른 backtest를 진행하는 함수로 크게 2개의 파트로 구분되어 있음
        [1] date 별로 plan list에 따라 plan_handler.date_handler.score를 계산해넣고,
            상위권 symbol을 self.best_symbol_group에 추가
        [2] best_symbol_group 에서 가져와서 MDD나 샤프지수와 같은 전략 전체에 필요한 계산값들을 계산해서 채워 넣음
        전략 별로 하나의 backtest class, plan_handler (1:1 mapping)가 만들어지며 생성의 주체는 main
        date_handler는 다수 만들어지며 생성 주체는 backtest이며 생성 후
        backtest에서 본인에게 mapping되어 있는 plan_handler에게 달아줌.
        """
        date = datetime(self.main_ctx.start_year, 1, 1)
        while date <= datetime(self.main_ctx.end_year, 9, 30):
            date = self.get_trade_date(date)
            if date is None:
                break
            print("in Backtest run() date : ", date)
            self.plan_handler.date_handler = DateHandler(self, date)
            self.plan_handler.run()
            self.eval_handler.set_best_symbol_group(date, date+relativedelta(months=self.rebalance_period), self.plan_handler.date_handler)
            # day를 기준으로 하려면 아래를 사용하면 됨. 31일 기준으로 하면 우리가 원한 한달이 아님
            # date += relativedelta(days=self.rebalance_period)
            date += relativedelta(months=self.rebalance_period)
        if (self.conf['PRINT_RANK_REPORT'] == 'Y') | (self.conf['PRINT_EVAL_REPORT'] == 'Y'):
            self.eval_handler.run(self.price_table)


class PlanHandler:
    def __init__(self, k_num):
        self.plan_list = None
        self.date_handler = None
        self.k_num = k_num

    def run(self):
        """
        main에서 짜여진 전략(function pointer)을 순서대로 호출
        plan_list와 date_handler를 채워주고 불러워줘야 함.
        현재는 plan_list는 main, date_handler는 Backtest 에서 채워줌.
        """
        assert self.plan_list is not None, "Empty Plan List"
        assert self.date_handler is not None, "Empty Date Handler"
        for plan in self.plan_list:
            plan["f_name"](plan["params"])

    def single_metric_plan(self, params):
        """single metric(PBR, PER ... )에 따라 plan_handler.date_handler.symbol_list의 score column에 값을 갱신해주는 함수.
           params에 plan의 parameter들이 아래와 같이 들어옴
           params["key"]        : plan에서 사용할 종목의 지표(ex: PER, PBR, 영업이익 ...)
           params["key_dir"]    : 지표가 낮을수록 좋은지(low) 높을수록 좋은지(high)
           params["weight"]     : score update시 weight
           params["diff"]       : 이 지표로 각 종목간 score 차이
           params["base"]       : 특정 threshold 이상/이하의 종목은 score 주지 않음
           params["base_dir"]   : "base"로 준 threshold 이상/이하(</>) 선택
        """
        print("[pbr] key : {}, key_dir : {}, weight : {}, "
              "diff : {}, base : {}, base_dir : {}".format(params["key"], params["key_dir"], params["weight"],
                                                           params["diff"], params["base"], params["base_dir"]))
        key = str(params["key"])
        if params["key_dir"] == "low":
            top_k_df = self.date_handler.metrics.sort_values(by=[key], ascending=True)[:self.k_num]
        elif params["key_dir"] == "high":
            top_k_df = self.date_handler.metrics.sort_values(by=[key], ascending=False)[:self.k_num]
        else:
            print("Wrong params['key_dir'] : ", params["key_dir"], " params['key_dir'] must be 'low' or 'high'")
            return

        if params["base_dir"] == ">":
            top_k_df = top_k_df[top_k_df[key] > params["base"]]
        elif params["base_dir"] == "<":
            top_k_df = top_k_df[top_k_df[key] < params["base"]]
        else:
            print("Wrong params['base_dir'] : ", params["base_dir"], " params['base_dir'] must be '>' or '<'")
            return

        print(top_k_df[['symbol', params["key"]]])
        symbols = top_k_df['symbol']
        delta = 100
        for sym in symbols:
            prev_score = self.date_handler.symbol_list[self.date_handler.symbol_list['symbol'] == sym]['score']
            self.date_handler.symbol_list.loc[(self.date_handler.symbol_list.symbol == sym), 'score']\
                = prev_score + params["weight"] * delta
            local_score_name = key + '_score'
            self.date_handler.symbol_list.loc[(self.date_handler.symbol_list.symbol == sym), local_score_name]\
                = params["weight"] * delta
            delta = delta - params["diff"]
        local_rank_name = key + '_rank'
        self.date_handler.symbol_list[local_rank_name] = self.date_handler.symbol_list[local_score_name].rank(method='min', ascending=False)
        # print(self.date_handler.symbol_list[[local_score_name, local_rank_name]])
        # print(self.date_handler.symbol_list.sort_values(by=['score'], ascending=False)[['symbol', 'score']])


class DateHandler:
    def __init__(self, backtest, date):
        self.date = date
        # query = '(date == "{}")'.format(self.date)
        # db에서 delistedDate null 이  df에서는 NaT로 들어옴.
        query = '(delistedDate >= "{}") or (delistedDate == "NaT")'.format(self.date)
        self.symbol_list = backtest.symbol_table.query(query)
        self.symbol_list = self.symbol_list.assign(score=0)
        self.price = self.get_date_latest_per_symbol(backtest.price_table, self.date)
        self.symbol_list = pd.merge(self.symbol_list, self.price, how='left', on='symbol')
        self.fs = self.get_date_latest_per_symbol(backtest.fs_table, self.date)
        self.metrics = self.get_date_latest_per_symbol(backtest.metrics_table, self.date)

    def get_date_latest_per_symbol(self, table, date):
        date_latest = pd.DataFrame()
        syms = self.symbol_list['symbol']
        tmp = [pd.DataFrame()]
        # TODO 모든 symbol 다 돌면 오래걸려서 10개로 줄임. 나중에 삭제
        for sym in syms[:10]:
            # TODO date 기준에 date - 3달 ~ date로 넣기
            prev_q_date = date - relativedelta(months=3)
            past = table.query("(symbol == @sym) and (date <= @date and date >= @prev_q_date)")
            if past.empty:
                continue
            else:
                # past 는 date 이전 모든 fs들, 이 중 첫번째 row가 가장 최신 fs. iloc[0]로 첫 row 가져옴.
                date_latest = date_latest.append(past.iloc[0])
        # FIXME 왜 symbol 당 row가 2개씩 들어가있나 ?
        date_latest = date_latest.drop_duplicates('symbol', keep='first')
        return date_latest


class EvaluationHandler:
    def __init__(self, backtest):
        self.best_symbol_group = []
        self.historical_earning_per_rebalanceday = []
        self.backtest = backtest
        self.member_cnt = self.cal_member_cnt()
        self.accumulated_earning = 0
        self.MDD = 0
        self.sharp = 0
        self.total_asset = 100000000

    @staticmethod
    def cal_member_cnt():
       # TODO 상위 몇 종목을 구매할 것인가에 대한 계산. 현재는 상위 4개의 주식을 매 period 마다 구매하는 것으로 되어 있음
       return 4

    def set_best_symbol_group(self, date, rebalance_date, scored_datehandler):
        """plan_handler.date_handler.symbol_list에 score를 보고 best_symbol_group에 append 해주는 함수."""
        best_symbol_info = pd.merge( scored_datehandler.symbol_list, scored_datehandler.metrics, how='outer', on='symbol')
        best_symbol_info = pd.merge( best_symbol_info, scored_datehandler.fs, how='outer', on='symbol')
        best_symbol = best_symbol_info.sort_values(by=["score"], axis=0, ascending=False).head(self.member_cnt)
        # print("set_best_symbol_group()")
        # print(best_symbol)
        # best_symbol = best_symbol.assign(price=0)
        best_symbol = best_symbol.assign(count=0)
        reference_group = pd.DataFrame()
        self.best_symbol_group.append([date, rebalance_date, best_symbol, reference_group])

    def cal_price(self):
        """best_symbol_group 의 ['price', 'rebalance_day_price'] column을 채워주는 함수"""
        for idx, (date, rebalance_date, best_group, reference_group) in enumerate(self.best_symbol_group):
            if idx == 0:
                start_datehandler = DateHandler(self.backtest, date)
            end_datehandler = DateHandler(self.backtest, rebalance_date)

<<<<<<< HEAD
            if self.backtest.conf['NEED_EVALUATION'] == 'Y':
                reference_group = start_datehandler.price
                reference_group['rebalance_day_price'] = end_datehandler.price.close
                reference_group['period_price_diff'] = start_datehandler.price.close - end_datehandler.price.close
                reference_group = pd.merge( reference_group, start_datehandler.metrics, how='outer', on='symbol')
                reference_group = pd.merge( reference_group, start_datehandler.fs, how='outer', on='symbol' )
                for feature in reference_group.columns:
=======
            if backtest.conf['NEED_RANK_REPORT']=='Y':
                self.best_symbol_group[idx][3] = start_datehandler.price
                self.best_symbol_group[idx][3]['rebalance_day_price'] = end_datehandler.price.close
                self.best_symbol_group[idx][3]['period_price_diff'] = start_datehandler.price.close - end_datehandler.price.close
                self.best_symbol_group[idx][3] = pd.merge(self.best_symbol_group[idx][3], start_datehandler.metrics, how='outer', on='symbol')
                self.best_symbol_group[idx][3] = pd.merge(self.best_symbol_group[idx][3], start_datehandler.fs, how='outer', on='symbol' )
                for feature in self.best_symbol_group[idx][3].columns:
>>>>>>> ba2a04b0
                    feature_rank_col_name = feature + "_rank"
                    self.best_symbol_group[idx][3][feature_rank_col_name] = self.best_symbol_group[idx][3][feature].rank(method='min')
                self.best_symbol_group[idx][3] = self.best_symbol_group[idx][3].sort_values(by=["period_price_diff"], axis=0)
                print(self.best_symbol_group[idx][3])

<<<<<<< HEAD
=======
            if backtest.conf['NEED_EVAL_REPORT'] == 'Y':
>>>>>>> ba2a04b0
                syms = best_group['symbol']
                for sym in syms:
                    if start_datehandler.price.loc[ (start_datehandler.price['symbol']==sym), 'close'].empty:
                        self.best_symbol_group[idx][2].loc[(self.best_symbol_group[idx][2].symbol == sym), 'price'] = 0
                    else:
                        self.best_symbol_group[idx][2].loc[(self.best_symbol_group[idx][2].symbol == sym), 'price']\
                        = start_datehandler.price.loc[ (start_datehandler.price['symbol']==sym), 'close'].values[0]

                    if end_datehandler.price.loc[ (end_datehandler.price['symbol']==sym), 'close'].empty:
                        self.best_symbol_group[idx][2].loc[(self.best_symbol_group[idx][2].symbol == sym), 'rebalance_day_price'] = 0
                    else:
                        self.best_symbol_group[idx][2].loc[(self.best_symbol_group[idx][2].symbol == sym), 'rebalance_day_price']\
                            = end_datehandler.price.loc[ (end_datehandler.price['symbol']==sym), 'close'].values[0]
                
            start_datehanler = end_datehandler
            # print(idx, " ", date, "\n", self.best_symbol_group[idx][2])

    def cal_earning(self): 
        """backtest로 계산한 plan의 수익률을 계산하는 함수"""
        base_asset = self.total_asset
        prev = 0
        best_asset = 0
        worst_asset = self.total_asset * 1000
        for idx, (date, rebalance_date, best_group, reference_group) in enumerate(self.best_symbol_group):
            # TODO best_symbol_group 맞게 사고 남은 짜투리 금액 처리
            stock_cnt = (self.total_asset / self.member_cnt) / best_group['price']
            stock_cnt = stock_cnt.replace([np.inf, -np.inf], 0)
            stock_cnt = stock_cnt.fillna(0)
            stock_cnt = stock_cnt.astype(int)
            price_mul_stock_cnt = best_group['price'] * stock_cnt
            my_asset_period = price_mul_stock_cnt.sum()
            remain_asset = self.total_asset - price_mul_stock_cnt.sum()
            
            if my_asset_period == 0:
                continue

            # MDD 계산을 위해 이 구간에서 각 종목별 구매 개수 저장
            self.best_symbol_group[idx][2]['count'] = stock_cnt
            
            # rebalance date의 가격으로 구매한 종목들 판매했을 때 자산 계산
            rebalance_day_price_mul_stock_cnt = best_group['rebalance_day_price'] * stock_cnt
            self.best_symbol_group[idx][2]['period_earning'] = rebalance_day_price_mul_stock_cnt - price_mul_stock_cnt
            period_earning = rebalance_day_price_mul_stock_cnt.sum() - price_mul_stock_cnt.sum()
            
            prev = self.total_asset
            self.total_asset = remain_asset + rebalance_day_price_mul_stock_cnt.sum()
            
            # print("date : ", date, "\nbest group : \n")
            # print(best_group[['symbol', 'price', 'rebalance_day_price', 'count']])
            print("cur idx : {} prev : {} earning : {:.2f} asset : {}".format(idx, idx-1, period_earning,
                                                                              self.total_asset))
            print("best group : ")
            print(best_group.columns)
            print(best_group)
            # print(best_group['symbol', 'price', 'rebalance_day_price'])

            self.historical_earning_per_rebalanceday.append([date, period_earning, prev, self.total_asset, best_group])

            # for rebalanced day price based MDD
            if self.total_asset > best_asset:
                best_asset = my_asset_period
            if self.total_asset < worst_asset:
                worst_asset = my_asset_period
        print("rebalanced day price based MDD : {:.2f} %".format(((worst_asset / best_asset) - 1) * 100))

    def cal_mdd(self, price_table):
        """MDD를 계산해서 채워주는 함수"""
        best_asset = 0
        worst_asset = self.total_asset * 100000
        for i, (date, rebalance_date, best_group, reference_group) in enumerate(self.best_symbol_group):
            if i == 0:
                prev_date = date
                continue
            else:
                # prev_date ~ date 까지 모든 date에 대해 자산 총액 계산
                allday_price_allsymbol = []
                syms = best_group['symbol']

                # symbol 별로 rebalancing day 기준으로 prev_date ~ date 의 price 정보 가져오고,
                # rebalancing day에 계산한 symbol 당 구매 수 column인 'count' 와 'close' 가격 곱해서 종목별 일별 자산 구함
                for sym in syms:
                    allday_price_per_symbol = price_table.query("(symbol == @sym) and "
                                                                "(date <= @date and date >= @prev_date)")
                    if allday_price_per_symbol.empty:
                        continue
                    else:
                        # FIXME SettingWithCopyWarning
                        count_per_sym = best_group.loc[(best_group.symbol == sym), 'count'].values
                        # allday_price_per_symbol['my_asset'] = allday_price_per_symbol['close'] * count_per_sym
                        allday_price_per_symbol\
                            = allday_price_per_symbol.assign(my_asset=lambda x: x.close * count_per_sym)
                        allday_price_allsymbol.append(allday_price_per_symbol)

                # 각 종목별 일별 자산을 모두 더하여 일별 총자산 구함
                accum_df = pd.DataFrame()
                for j, df in enumerate(allday_price_allsymbol):
                    df = df.reset_index(drop=True)
                    if j == 0:
                        accum_df = df[['date', 'my_asset']]
                    else:
                        accum_df = accum_df[['my_asset']] + df[['my_asset']]

                # concat 'date' column
                accum_df['date'] = df['date']

                # memory
                if accum_df['my_asset'].max(axis=0) > best_asset:
                    best_asset = accum_df['my_asset'].max(axis=0)
                    best_date = accum_df.loc[accum_df['my_asset'].idxmax(), 'date']
                if accum_df['my_asset'].min(axis=0) < worst_asset:
                    worst_asset = accum_df['my_asset'].min(axis=0)
                    worst_date = accum_df.loc[accum_df['my_asset'].idxmin(), 'date']

                # update prev_date
                prev_date = date
        mdd = ((worst_asset / best_asset) - 1) * 100
        print("MDD : {:.2f}%, best date : {}, worst date : {}".format(mdd, best_date, worst_date))
        self.MDD = mdd

    def cal_sharp(self):
        """sharp를 계산해서 채워주는 함수"""
        sharp = 0
        self.sharp = sharp

<<<<<<< HEAD
    @staticmethod
    def write_csv(path, date, rebalance_date, elem, columns):
        fd = open(path, 'a')
        writer = csv.writer(fd, delimiter=",")
        writer.writerow("")
        writer.writerow(["start", date, "end", rebalance_date])
        fd.close()
        elem.to_csv(path, columns=columns, mode="a")

    def print_report(self):
        eval_columns = ["symbol", "score", "price", "rebalance_day_price", "count", "period_earning",
                        "pbRatio", "pbRatio_rank", "pbRatio_score", "peRatio", "peRatio_rank", "peRatio_score",
                        "ipoDate", "delistedDate"]
        for idx, (date, rebalance_date, eval_elem, rank_elem) in enumerate(self.best_symbol_group):
            if self.backtest.conf['PRINT_EVAL_REPORT'] == 'Y' and self.backtest.conf['NEED_EVALUATION'] == 'Y':
                self.write_csv(self.backtest.eval_report_path, date, rebalance_date, eval_elem, eval_columns)
            if self.backtest.conf['PRINT_RANK_REPORT'] == 'Y':
                self.write_csv(self.backtest.rank_report_path, date, rebalance_date, rank_elem, rank_elem.columns.tolist())
            # period.to_csv(self.backtest.eval_report_path, mode="a", column=columns)

=======
    def print_eval_report(self):
        columns = ["symbol", "score", "price", "rebalance_day_price", "count", "period_earning",
                   "pbRatio", "pbRatio_rank", "pbRatio_score", "peRatio", "peRatio_rank", "peRatio_score",
                   "ipoDate", "delistedDate"]
        for idx, (date, rebalance_date, elem, rank) in enumerate(self.best_symbol_group):
            fd = open(self.backtest.eval_report_path, 'a')
            writer = csv.writer(fd, delimiter=",")
            writer.writerow("")
            writer.writerow(["start", date, "end", rebalance_date])
            fd.close()
            elem.to_csv(self.backtest.eval_report_path, columns=columns, mode="a")
            # period.to_csv(self.backtest.eval_report_path, mode="a", column=columns)

        ref_total_earning_rates = dict()
        for ref_sym in self.backtest.conf['REFERENCE_SYMBOL']:
            start_date = self.backtest.get_trade_date(datetime(self.backtest.main_ctx.start_year, 1, 1))
            end_date = self.backtest.get_trade_date(datetime(self.backtest.main_ctx.end_year, 12, 31))
            reference_earning_df = self.backtest.price_table.query("(symbol == @ref_sym) and ((date == @start_date) or (date == @end_date))")
            reference_earning = reference_earning_df.iloc[0]['close'] - reference_earning_df.iloc[1]['close']
            ref_total_earning_rate = (reference_earning / reference_earning_df.iloc[1]['close']) * 100
            ref_total_earning_rates[ref_sym] = ref_total_earning_rate

        plan_earning = self.historical_earning_per_rebalanceday [ len(self.historical_earning_per_rebalanceday)-1 ][3]\
                        - self.historical_earning_per_rebalanceday[0][2] 
        plan_total_earning_rate = (plan_earning / self.historical_earning_per_rebalanceday[0][2]) * 100

        fd = open(self.backtest.eval_report_path, 'a')
        writer = csv.writer(fd, delimiter=",")
        writer.writerow("")
        writer.writerow(["ours", plan_total_earning_rate])
        for ref_sym, total_earning_rate in ref_total_earning_rates.items():
            writer.writerow([ref_sym, total_earning_rate])
        fd.close()

>>>>>>> ba2a04b0
    def run(self, price_table):
        self.cal_price()
        if self.backtest.conf['NEED_EVALUATION'] == 'Y':
            self.cal_earning()
            self.cal_mdd(price_table)
            self.cal_sharp()
<<<<<<< HEAD
        self.print_report()


=======
            self.print_eval_report()
        if self.backtest.conf['NEED_RANK_REPORT']=='Y':
            # TODO print rank report
            pass
    
>>>>>>> ba2a04b0
class SymbolHandler:
    def __init__(self, symbol, start_date, end_date):
        self.symbol = symbol
        self.start_date = start_date
        self.end_date = end_date
        self.price = self.get_symbol_price()
        self.financial_statement = self.get_symbol_fs()

    def get_symbol_price(self):
        return self.symbol

    def get_symbol_fs(self):
        return self.symbol<|MERGE_RESOLUTION|>--- conflicted
+++ resolved
@@ -251,32 +251,18 @@
                 start_datehandler = DateHandler(self.backtest, date)
             end_datehandler = DateHandler(self.backtest, rebalance_date)
 
-<<<<<<< HEAD
             if self.backtest.conf['NEED_EVALUATION'] == 'Y':
-                reference_group = start_datehandler.price
-                reference_group['rebalance_day_price'] = end_datehandler.price.close
-                reference_group['period_price_diff'] = start_datehandler.price.close - end_datehandler.price.close
-                reference_group = pd.merge( reference_group, start_datehandler.metrics, how='outer', on='symbol')
-                reference_group = pd.merge( reference_group, start_datehandler.fs, how='outer', on='symbol' )
-                for feature in reference_group.columns:
-=======
-            if backtest.conf['NEED_RANK_REPORT']=='Y':
                 self.best_symbol_group[idx][3] = start_datehandler.price
                 self.best_symbol_group[idx][3]['rebalance_day_price'] = end_datehandler.price.close
                 self.best_symbol_group[idx][3]['period_price_diff'] = start_datehandler.price.close - end_datehandler.price.close
                 self.best_symbol_group[idx][3] = pd.merge(self.best_symbol_group[idx][3], start_datehandler.metrics, how='outer', on='symbol')
                 self.best_symbol_group[idx][3] = pd.merge(self.best_symbol_group[idx][3], start_datehandler.fs, how='outer', on='symbol' )
                 for feature in self.best_symbol_group[idx][3].columns:
->>>>>>> ba2a04b0
                     feature_rank_col_name = feature + "_rank"
                     self.best_symbol_group[idx][3][feature_rank_col_name] = self.best_symbol_group[idx][3][feature].rank(method='min')
                 self.best_symbol_group[idx][3] = self.best_symbol_group[idx][3].sort_values(by=["period_price_diff"], axis=0)
                 print(self.best_symbol_group[idx][3])
 
-<<<<<<< HEAD
-=======
-            if backtest.conf['NEED_EVAL_REPORT'] == 'Y':
->>>>>>> ba2a04b0
                 syms = best_group['symbol']
                 for sym in syms:
                     if start_datehandler.price.loc[ (start_datehandler.price['symbol']==sym), 'close'].empty:
@@ -323,7 +309,7 @@
             
             prev = self.total_asset
             self.total_asset = remain_asset + rebalance_day_price_mul_stock_cnt.sum()
-            
+
             # print("date : ", date, "\nbest group : \n")
             # print(best_group[['symbol', 'price', 'rebalance_day_price', 'count']])
             print("cur idx : {} prev : {} earning : {:.2f} asset : {}".format(idx, idx-1, period_earning,
@@ -401,7 +387,6 @@
         sharp = 0
         self.sharp = sharp
 
-<<<<<<< HEAD
     @staticmethod
     def write_csv(path, date, rebalance_date, elem, columns):
         fd = open(path, 'a')
@@ -422,20 +407,6 @@
                 self.write_csv(self.backtest.rank_report_path, date, rebalance_date, rank_elem, rank_elem.columns.tolist())
             # period.to_csv(self.backtest.eval_report_path, mode="a", column=columns)
 
-=======
-    def print_eval_report(self):
-        columns = ["symbol", "score", "price", "rebalance_day_price", "count", "period_earning",
-                   "pbRatio", "pbRatio_rank", "pbRatio_score", "peRatio", "peRatio_rank", "peRatio_score",
-                   "ipoDate", "delistedDate"]
-        for idx, (date, rebalance_date, elem, rank) in enumerate(self.best_symbol_group):
-            fd = open(self.backtest.eval_report_path, 'a')
-            writer = csv.writer(fd, delimiter=",")
-            writer.writerow("")
-            writer.writerow(["start", date, "end", rebalance_date])
-            fd.close()
-            elem.to_csv(self.backtest.eval_report_path, columns=columns, mode="a")
-            # period.to_csv(self.backtest.eval_report_path, mode="a", column=columns)
-
         ref_total_earning_rates = dict()
         for ref_sym in self.backtest.conf['REFERENCE_SYMBOL']:
             start_date = self.backtest.get_trade_date(datetime(self.backtest.main_ctx.start_year, 1, 1))
@@ -446,7 +417,7 @@
             ref_total_earning_rates[ref_sym] = ref_total_earning_rate
 
         plan_earning = self.historical_earning_per_rebalanceday [ len(self.historical_earning_per_rebalanceday)-1 ][3]\
-                        - self.historical_earning_per_rebalanceday[0][2] 
+                        - self.historical_earning_per_rebalanceday[0][2]
         plan_total_earning_rate = (plan_earning / self.historical_earning_per_rebalanceday[0][2]) * 100
 
         fd = open(self.backtest.eval_report_path, 'a')
@@ -457,24 +428,15 @@
             writer.writerow([ref_sym, total_earning_rate])
         fd.close()
 
->>>>>>> ba2a04b0
     def run(self, price_table):
         self.cal_price()
         if self.backtest.conf['NEED_EVALUATION'] == 'Y':
             self.cal_earning()
             self.cal_mdd(price_table)
             self.cal_sharp()
-<<<<<<< HEAD
         self.print_report()
 
 
-=======
-            self.print_eval_report()
-        if self.backtest.conf['NEED_RANK_REPORT']=='Y':
-            # TODO print rank report
-            pass
-    
->>>>>>> ba2a04b0
 class SymbolHandler:
     def __init__(self, symbol, start_date, end_date):
         self.symbol = symbol
