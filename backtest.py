import pandas as pd

from datetime import datetime, timedelta
from dateutil.relativedelta import relativedelta

CHUNK_SIZE = 20480


class Backtest:
    def __init__(self, main_ctx, plan_handler, rebalance_period):
        self.main_ctx = main_ctx
        self.plan_handler = plan_handler
        self.rebalance_period = rebalance_period
        self.eval_handler = EvaluationHandler()
        # 아래 값들은 init_bt_from_db 에서 세팅해주나, 가려지는 값이 없도록(init만 봤을 때 calss value가 모두 보이도록) 나열함
        self.price_table = ""
        self.symbol_table = ""
        self.fs_table = ""
        self.metrics_table = ""
        self.init_bt_from_db()
        self.run()

    def data_from_database(self, query):
        """
        데이터베이스로부터 chunk 단위로 테이블을 읽어오고 반환함
        :param query: 데이터베이스에 전송할 쿼리
        :return: 데이터베이스로부터 읽어온 테이블
        """
        chunks = pd.read_sql_query(sql=query, con=self.main_ctx.conn, chunksize=CHUNK_SIZE)
        table = pd.DataFrame()
        for df in chunks:
            table = pd.concat([table, df])
        return table

    def init_bt_from_db(self):
        """
        추후에 database에서 가져올 데이터가 많을 걸 대비해서 __init__ 함수에서 세팅하지 않고, 해당 함수에서 세팅토록 함
        일부 필요한 내용한 init하거나 분할해서 가져오려고 한다면 쿼리가 더 복잡해질 수 있기에 따로 빼놓음
        """
        # TODO 추후에 database에서 가져올 테이블이 많다면, set_bt_from_db 와 같은 함수 안에서 처리 예정
        query = "SELECT * FROM PRICE WHERE date BETWEEN '" \
                + str(datetime(self.main_ctx.start_year, 1, 1)) + "'" \
                + " AND '" + str(datetime(self.main_ctx.end_year, 12, 31)) + "'"
        self.price_table = self.data_from_database(query)
        self.symbol_table = self.data_from_database("SELECT * FROM symbol_list")
        self.fs_table = self.data_from_database("SELECT * FROM financial_statement")
        self.metrics_table = self.data_from_database("SELECT * FROM METRICS")

    def run(self):
        """
        main에서 전달받은 plan list에 따른 backtest를 진행하는 함수로 크게 2개의 파트로 구분되어 있음
        [1] date 별로 plan list에 따라 plan_handler.date_handler.score를 계산해넣고, 상위권 symbol을 self.best_symbol_group에 추가
        [2] best_symbol_group 에서 가져와서 MDD나 샤프지수와 같은 전략 전체에 필요한 계산값들을 계산해서 채워 넣음
        전략 별로 하나의 backtest class, plan_handler (1:1 mapping)가 만들어지며 생성의 주체는 main
        date_handler는 다수 만들어지며 생성 주체는 backtest이며 생성 후 backtest에서 본인에게 mapping되어 있는 plan_handler에게 달아줌.
        """
        date = datetime(self.main_ctx.start_year, 1, 1)
        while date <= datetime(self.main_ctx.end_year, 12, 31):
            self.plan_handler.date_handler = DateHandler(self, date)
            print(self.plan_handler.date_handler.date)
            self.plan_handler.run()
            self.eval_handler.set_best_symbol_group(date, self.plan_handler.date_handler.symbol_list)
            # day를 기준으로 하려면 아래를 사용하면 됨. 31일 기준으로 하면 우리가 원한 한달이 아님
            # date += relativedelta(days=self.rebalance_period)
            date += relativedelta(months=self.rebalance_period)
        self.eval_handler.run()


class PlanHandler:
    def __init__(self):
        self.plan_list = None
        self.date_handler = None

    def run(self):
        """
        main에서 짜여진 전략(function pointer)을 순서대로 호출
        plan_list와 date_handler를 채워주고 불러워줘야 함.
        현재는 plan_list는 main, date_handler는 Backtest 에서 채워줌.
        """
        # TODO plan_list와 date_handler가 차있는지 확인하는 assert 함수가 있어도 좋을 듯
        assert self.plan_list is not None, "Empty Plan List"
        assert self.date_handler is not None, "Empty Date Handler"
        for plan in self.plan_list:
            plan["f_name"](plan["params"])

    def single_metric_plan(self, params):
        """single metric(PBR, PER ... )에 따라 plan_handler.date_handler.symbol_list의 score column에 값을 갱신해주는 함수."""
        print("[pbr] weight : {}, diff : {}, base : {}".format(params["key"], params["weight"], params["diff"], params["base"], params["base_dir"]))
        key = str(params["key"])
        topK_df = self.date_handler.metrics.sort_values(by=key, ascending=True)[:20]
        symbols = topK_df['symbol']
        delta = 100
        for sym in symbols:
            prev_score = self.date_handler.symbol_list[self.date_handler.symbol_list['symbol'] == sym]['score']
            # TODO: 아래 if 문에서 loc[조건, column명] 으로 조건에 맞는 row의 column 값을 갱신하고자 할 때, 변수인 key로 접근하면 오류 ('pbRatio'로 적으면 정상 작동) 
            # TOOD: 위 오류를 잡던지, 우회하는 방법으로 base활용은 for문 밖에서 df 자르는 것으로 바꾼다
            if params["base_dir"] == ">":
                if self.date_handler.symbol_list.loc[(self.date_handler.symbol_list.symbol == sym), key] > params["base"]:
                    break
            elif params["base_dir"] == "<":
                if self.date_handler.symbol_list.loc[(self.date_handler.symbol_list.symbol == sym), key] < params["base"]:
                    break
            else:
                print("Wrong params['base'] : ", params["base_dir"], " params['base_dir'] must be '>' or '<' ")
                break
            self.date_handler.symbol_list.loc[(self.date_handler.symbol_list.symbol == sym), 'score'] = prev_score + params["weight"] * delta
            delta = delta - params["diff"]


    def per(self, params):
        """PER에 따라 plan_handler.date_handler.symbol_list의 score column에 값을 갱신해주는 함수."""
        print("[per] weight : {}, diff : {}, base : {}".format(params['w'], params['d'], params['b']))


class DateHandler:
    def __init__(self, backtest, date):
        self.date = date
<<<<<<< HEAD
        query = '(date == "{}")'.format(self.date)
        self.price = backtest.price_table.query(query)
        self.price = self.init_by_query(backtest.price_table, query)
        query = '(date <= "{}")'.format(self.date)
        self.fs = self.init_by_query(backtest.fs_table, query, True)
        self.metrics = self.init_by_query(backtest.metrics_table, query, True)
        # db에서 delistedDate null 이  df에서는 NaT로 들어옴.
        query = '(delistedDate >= "{}") or (delistedDate == "NaT")'.format(self.date)
        self.symbol_list = self.init_by_query(backtest.symbol_table, query)
        self.symbol_list["score"] = 0
=======
        self.backtest=backtest
        self.price = self.backtest.price_table.query("date == @self.date")
        # self.price = self.init_by_query(backtest.price_table, "date == @self.date")

        # db에서 delistedDate null 이  df에서는 NaT로 들어옴.
        self.symbol_list = self.backtest.symbol_table.query("(delistedDate >= @self.date) or (delistedDate == 'NaT')")
        # TODO: 왜 symbol 당 row가 2개씩 들어가있나 ?
        self.symbol_list = self.symbol_list.drop_duplicates('symbol', keep='first')  
        # self.symbol_list = self.init_by_query(backtest.symbol_table, "(delistedDate >= @self.date) or (delistedDate == 'NaT')")

        self.add_score_column()
        self.fs=self.get_date_latest_per_symbol(self.backtest.fs_table)
        self.metrics=self.get_date_latest_per_symbol(self.backtest.metrics_table)
        # self.fs = self.init_by_query(backtest.fs_table, query, True)
        # self.metrics = self.init_by_query(backtest.metrics_table, query, True)

    def add_score_column(self):
        """get_date_symbol_list 함수에서 dataframe 으로 가져온 symbol_list에 score column을 추가해 주는 함수"""
        self.symbol_list["score"]=0
>>>>>>> 5f2233a3

    def get_date_latest_per_symbol(self, table):
        date_latest = pd.DataFrame()
        syms = self.symbol_list['symbol']
        for sym in syms:
            # TODO: date 기준에 date-3달~date로 넣기
            prev_Q_date=self.date - relativedelta(months=3)
            past = table.query("(symbol == @sym) and (date <= @self.date and date >= @prev_Q_date)")
            if past.empty:
                continue
            else:
                # past 는 date 이전 모든 fs들, 이 중 첫번째 row가 가장 최신 fs. iloc[0]로 첫 row 가져옴.
                date_latest = date_latest.append(past.iloc[0])
        # TODO: 왜 symbol 당 row가 2개씩 들어가있나 ?
        date_latest = date_latest.drop_duplicates('symbol', keep='first')
        return date_latest

<<<<<<< HEAD
    @staticmethod
    def init_by_query(table, query, need_iloc=False):
=======
    def init_by_query(self, table, query, need_iloc = False):
>>>>>>> 5f2233a3
        result = table.query(query)
        if need_iloc is True:
            # 첫번째 row가 가장 최신 fs. iloc[0]로 첫 row 가져옴.
            result = result.iloc[0]
        return result


class EvaluationHandler:
    def __init__(self):
        self.best_symbol_group = []
        self.member_cnt = self.cal_member_cnt()
        self.MDD = 0
        self.sharp = 0

    @staticmethod
    def cal_member_cnt():
        """
        당시 시장 상황을 고려해서 1 period에 상위 몇 개의 주식을 살지(= 몇 달러 투자할지)를 결정하는 함수
        :return: member cnt
        """
        # TODO 현재는 상위 20개의 주식을 매 period 마다 구매하는 것으로 되어 있음
        return 20

    def set_best_symbol_group(self, date, symbol):
        """plan_handler.date_handler.symbol_list에 score를 보고 best_symbol_group에 append 해주는 함수."""
        symbol = symbol.sort_values(by=["score"], axis=0, ascending=False).head(self.member_cnt)
        symbol['price'] = 0
        self.best_symbol_group.append([date, symbol])

    def cal_price(self):
        """best_symbol_group 의 ['price'] column을 채워주는 함수"""
        pass

    def cal_mdd(self):
        """MDD를 계산해서 채워주는 함수"""
        mdd = 0
        for group in self.best_symbol_group:
            for symbol in group[1]:
                # symbol_handler = SymbolHandler(symbol, self.main_ctx.start_year, self.main_ctx.end_year)
                pass
        self.MDD = mdd

    def cal_sharp(self):
        """sharp를 계산해서 채워주는 함수"""
        sharp = 0
        self.sharp = sharp

    def run(self):
        self.cal_price()
        self.cal_mdd()
        self.cal_sharp()


class SymbolHandler:
    def __init__(self, symbol, start_date, end_date):
        self.symbol = symbol
        self.start_date = start_date
        self.end_date = end_date
        self.price = self.get_symbol_price()
        self.financial_statement = self.get_symbol_fs()

    def get_symbol_price(self):
        return self.symbol

    def get_symbol_fs(self):
        return self.symbol<|MERGE_RESOLUTION|>--- conflicted
+++ resolved
@@ -92,7 +92,7 @@
         delta = 100
         for sym in symbols:
             prev_score = self.date_handler.symbol_list[self.date_handler.symbol_list['symbol'] == sym]['score']
-            # TODO: 아래 if 문에서 loc[조건, column명] 으로 조건에 맞는 row의 column 값을 갱신하고자 할 때, 변수인 key로 접근하면 오류 ('pbRatio'로 적으면 정상 작동) 
+            # TODO: 아래 if 문에서 loc[조건, column명] 으로 조건에 맞는 row의 column 값을 갱신하고자 할 때, 변수인 key로 접근하면 오류 ('pbRatio'로 적으면 정상 작동)
             # TOOD: 위 오류를 잡던지, 우회하는 방법으로 base활용은 for문 밖에서 df 자르는 것으로 바꾼다
             if params["base_dir"] == ">":
                 if self.date_handler.symbol_list.loc[(self.date_handler.symbol_list.symbol == sym), key] > params["base"]:
@@ -115,7 +115,6 @@
 class DateHandler:
     def __init__(self, backtest, date):
         self.date = date
-<<<<<<< HEAD
         query = '(date == "{}")'.format(self.date)
         self.price = backtest.price_table.query(query)
         self.price = self.init_by_query(backtest.price_table, query)
@@ -126,27 +125,6 @@
         query = '(delistedDate >= "{}") or (delistedDate == "NaT")'.format(self.date)
         self.symbol_list = self.init_by_query(backtest.symbol_table, query)
         self.symbol_list["score"] = 0
-=======
-        self.backtest=backtest
-        self.price = self.backtest.price_table.query("date == @self.date")
-        # self.price = self.init_by_query(backtest.price_table, "date == @self.date")
-
-        # db에서 delistedDate null 이  df에서는 NaT로 들어옴.
-        self.symbol_list = self.backtest.symbol_table.query("(delistedDate >= @self.date) or (delistedDate == 'NaT')")
-        # TODO: 왜 symbol 당 row가 2개씩 들어가있나 ?
-        self.symbol_list = self.symbol_list.drop_duplicates('symbol', keep='first')  
-        # self.symbol_list = self.init_by_query(backtest.symbol_table, "(delistedDate >= @self.date) or (delistedDate == 'NaT')")
-
-        self.add_score_column()
-        self.fs=self.get_date_latest_per_symbol(self.backtest.fs_table)
-        self.metrics=self.get_date_latest_per_symbol(self.backtest.metrics_table)
-        # self.fs = self.init_by_query(backtest.fs_table, query, True)
-        # self.metrics = self.init_by_query(backtest.metrics_table, query, True)
-
-    def add_score_column(self):
-        """get_date_symbol_list 함수에서 dataframe 으로 가져온 symbol_list에 score column을 추가해 주는 함수"""
-        self.symbol_list["score"]=0
->>>>>>> 5f2233a3
 
     def get_date_latest_per_symbol(self, table):
         date_latest = pd.DataFrame()
@@ -164,12 +142,8 @@
         date_latest = date_latest.drop_duplicates('symbol', keep='first')
         return date_latest
 
-<<<<<<< HEAD
     @staticmethod
     def init_by_query(table, query, need_iloc=False):
-=======
-    def init_by_query(self, table, query, need_iloc = False):
->>>>>>> 5f2233a3
         result = table.query(query)
         if need_iloc is True:
             # 첫번째 row가 가장 최신 fs. iloc[0]로 첫 row 가져옴.
