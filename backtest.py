import csv
from datetime import datetime
from dateutil.relativedelta import relativedelta
import os

import pandas as pd
import numpy as np

CHUNK_SIZE = 20480


class Backtest:
    def __init__(self, main_ctx, conf, plan_handler, rebalance_period):
        self.main_ctx = main_ctx
        self.conf = conf
        self.plan_handler = plan_handler
        self.rebalance_period = rebalance_period
        self.eval_handler = EvaluationHandler(self)
        # 아래 값들은 init_bt_from_db 에서 세팅해주나, 가려지는 값이 없도록(init만 봤을 때 calss value가 모두 보이도록) 나열함
        self.price_table = ""
        self.symbol_table = ""
        self.fs_table = ""
        self.metrics_table = ""
        if conf['NEED_EVAL_REPORT']=='Y':
            self.eval_report_path = self.create_report("EVAL")
        if conf['NEED_RANK_REPORT']=='Y':
            self.rank_report_path = self.create_report("RANK")
        self.init_bt_from_db()
        self.run()

    def create_report(self, type):
        path = "./" + type + "_REPORT_"
        idx = 0
        while True:
            if not os.path.exists(path + str(idx) + ".csv"):
                path = path + str(idx) + ".csv"
                print('REPORT PATH: "{}" ...'.format(path))
                break
            else:
                idx += 1

        with open(path, 'w') as file:
            writer = csv.writer(file, delimiter=",")
            writer.writerow(["COMMON"])
            writer.writerow(["Report Date", datetime.now().strftime('%m-%d %H:%M')])
            writer.writerow(["Rebalance Period", str(self.rebalance_period) + " Month",
                             "Start Year", self.main_ctx.start_year,
                             "End Year", self.main_ctx.end_year])
            writer.writerow(["K", self.plan_handler.k_num])
            writer.writerow("")

            writer.writerow(["PLAN HANDLER"])
            for plan in self.plan_handler.plan_list:
                writer.writerow(plan["params"])
                dict_writer = csv.DictWriter(file, fieldnames=plan["params"])
                dict_writer.writerow(plan["params"])
                writer.writerow("")
        return path

    def data_from_database(self, query):
        """
        데이터베이스로부터 chunk 단위로 테이블을 읽어오고 반환함
        :param query: 데이터베이스에 전송할 쿼리
        :return: 데이터베이스로부터 읽어온 테이블
        """
        chunks = pd.read_sql_query(sql=query, con=self.main_ctx.conn, chunksize=CHUNK_SIZE)
        table = pd.DataFrame()
        for df in chunks:
            table = pd.concat([table, df])
        return table

    def init_bt_from_db(self):
        """
        추후에 database에서 가져올 데이터가 많을 걸 대비해서 __init__ 함수에서 세팅하지 않고, 해당 함수에서 세팅토록 함
        일부 필요한 내용한 init하거나 분할해서 가져오려고 한다면 쿼리가 더 복잡해질 수 있기에 따로 빼놓음
        """
        # TODO 추후에 database에서 가져올 테이블이 많다면, set_bt_from_db 와 같은 함수 안에서 처리 예정
        query = "SELECT * FROM PRICE WHERE date BETWEEN '" \
                + str(datetime(self.main_ctx.start_year, 1, 1)) + "'" \
                + " AND '" + str(datetime(self.main_ctx.end_year, 12, 31)) + "'"
        self.price_table = self.data_from_database(query)
        self.symbol_table = self.data_from_database("SELECT * FROM symbol_list")
        self.symbol_table = self.symbol_table.drop_duplicates('symbol', keep='first')
        self.fs_table = self.data_from_database("SELECT * FROM financial_statement")
        self.metrics_table = self.data_from_database("SELECT * FROM METRICS")

    def get_trade_date(self, date):
        """개장일이 아닐 수도 있기에 보정해주는 함수"""
        post_date = date + relativedelta(days=4)
        res = self.price_table.query("date <= @post_date and date >=@date")
        # print(res)
        if res.empty:
            return None
        else:
            return res.iloc[0].date

    def run(self):
        """
        main에서 전달받은 plan list에 따른 backtest를 진행하는 함수로 크게 2개의 파트로 구분되어 있음
        [1] date 별로 plan list에 따라 plan_handler.date_handler.score를 계산해넣고,
            상위권 symbol을 self.best_symbol_group에 추가
        [2] best_symbol_group 에서 가져와서 MDD나 샤프지수와 같은 전략 전체에 필요한 계산값들을 계산해서 채워 넣음
        전략 별로 하나의 backtest class, plan_handler (1:1 mapping)가 만들어지며 생성의 주체는 main
        date_handler는 다수 만들어지며 생성 주체는 backtest이며 생성 후
        backtest에서 본인에게 mapping되어 있는 plan_handler에게 달아줌.
        """
        date = datetime(self.main_ctx.start_year, 1, 1)
        while date <= datetime(self.main_ctx.end_year, 9, 30):
            date = self.get_trade_date(date)
            if date is None:
                break
            print("in Backtest run() date : ", date)
            self.plan_handler.date_handler = DateHandler(self, date)
            self.plan_handler.run()
            self.eval_handler.set_best_symbol_group(date, date+relativedelta(months=self.rebalance_period), self.plan_handler.date_handler)
            # day를 기준으로 하려면 아래를 사용하면 됨. 31일 기준으로 하면 우리가 원한 한달이 아님
            # date += relativedelta(days=self.rebalance_period)
            date += relativedelta(months=self.rebalance_period)
        if ((self.conf['NEED_RANK_REPORT']=='Y') | (self.conf['NEED_EVAL_REPORT']=='Y')):
            self.eval_handler.run(self.price_table)


class PlanHandler:
    def __init__(self, k_num):
        self.plan_list = None
        self.date_handler = None
        self.k_num = k_num

    def run(self):
        """
        main에서 짜여진 전략(function pointer)을 순서대로 호출
        plan_list와 date_handler를 채워주고 불러워줘야 함.
        현재는 plan_list는 main, date_handler는 Backtest 에서 채워줌.
        """
        assert self.plan_list is not None, "Empty Plan List"
        assert self.date_handler is not None, "Empty Date Handler"
        for plan in self.plan_list:
            plan["f_name"](plan["params"])

    def single_metric_plan(self, params):
        """single metric(PBR, PER ... )에 따라 plan_handler.date_handler.symbol_list의 score column에 값을 갱신해주는 함수.
           params에 plan의 parameter들이 아래와 같이 들어옴
           params["key"]        : plan에서 사용할 종목의 지표(ex: PER, PBR, 영업이익 ...)
           params["key_dir"]    : 지표가 낮을수록 좋은지(low) 높을수록 좋은지(high)
           params["weight"]     : score update시 weight
           params["diff"]       : 이 지표로 각 종목간 score 차이
           params["base"]       : 특정 threshold 이상/이하의 종목은 score 주지 않음
           params["base_dir"]   : "base"로 준 threshold 이상/이하(</>) 선택
        """
        print("[pbr] key : {}, key_dir : {}, weight : {}, "
              "diff : {}, base : {}, base_dir : {}".format(params["key"], params["key_dir"], params["weight"],
                                                           params["diff"], params["base"], params["base_dir"]))
        key = str(params["key"])
        if params["key_dir"] == "low":
            top_k_df = self.date_handler.metrics.sort_values(by=[key], ascending=True)[:self.k_num]
        elif params["key_dir"] == "high":
            top_k_df = self.date_handler.metrics.sort_values(by=[key], ascending=False)[:self.k_num]
        else:
            print("Wrong params['key_dir'] : ", params["key_dir"], " params['key_dir'] must be 'low' or 'high'")
            return

        if params["base_dir"] == ">":
            top_k_df = top_k_df[top_k_df[key] > params["base"]]
        elif params["base_dir"] == "<":
            top_k_df = top_k_df[top_k_df[key] < params["base"]]
        else:
            print("Wrong params['base_dir'] : ", params["base_dir"], " params['base_dir'] must be '>' or '<'")
            return

        print(top_k_df[['symbol', params["key"]]])
        symbols = top_k_df['symbol']
        delta = 100
        for sym in symbols:
            prev_score = self.date_handler.symbol_list[self.date_handler.symbol_list['symbol'] == sym]['score']
            self.date_handler.symbol_list.loc[(self.date_handler.symbol_list.symbol == sym), 'score']\
                = prev_score + params["weight"] * delta
            local_score_name = key + '_score'
            self.date_handler.symbol_list.loc[(self.date_handler.symbol_list.symbol == sym), local_score_name]\
                = params["weight"] * delta
            delta = delta - params["diff"]
        local_rank_name = key + '_rank'
        self.date_handler.symbol_list[local_rank_name] = self.date_handler.symbol_list[local_score_name].rank(method='min', ascending=False)
        # print(self.date_handler.symbol_list[[local_score_name, local_rank_name]])
        # print(self.date_handler.symbol_list.sort_values(by=['score'], ascending=False)[['symbol', 'score']])


class DateHandler:
    def __init__(self, backtest, date):
        self.date = date
        # query = '(date == "{}")'.format(self.date)
        # db에서 delistedDate null 이  df에서는 NaT로 들어옴.
        query = '(delistedDate >= "{}") or (delistedDate == "NaT")'.format(self.date)
        self.symbol_list = backtest.symbol_table.query(query)
        self.symbol_list = self.symbol_list.assign(score=0)
        self.price = self.get_date_latest_per_symbol(backtest.price_table, self.date)
        self.symbol_list = pd.merge(self.symbol_list, self.price, how='left', on='symbol')
        self.fs = self.get_date_latest_per_symbol(backtest.fs_table, self.date)
        self.metrics = self.get_date_latest_per_symbol(backtest.metrics_table, self.date)

    def get_date_latest_per_symbol(self, table, date):
        date_latest = pd.DataFrame()
        syms = self.symbol_list['symbol']
        tmp = [pd.DataFrame()]
        # TODO 모든 symbol 다 돌면 오래걸려서 10개로 줄임. 나중에 삭제
        for sym in syms[:10]:
            # TODO date 기준에 date - 3달 ~ date로 넣기
            prev_q_date = date - relativedelta(months=3)
            past = table.query("(symbol == @sym) and (date <= @date and date >= @prev_q_date)")
            if past.empty:
                continue
            else:
                # past 는 date 이전 모든 fs들, 이 중 첫번째 row가 가장 최신 fs. iloc[0]로 첫 row 가져옴.
                date_latest = date_latest.append(past.iloc[0])
        # FIXME 왜 symbol 당 row가 2개씩 들어가있나 ?
        date_latest = date_latest.drop_duplicates('symbol', keep='first')
        return date_latest


class EvaluationHandler:
    def __init__(self, backtest):
        self.best_symbol_group = []
        self.backtest = backtest
        self.member_cnt = self.cal_member_cnt()
        self.accumulated_earning = 0
        self.MDD = 0
        self.sharp = 0
        self.total_asset = 100000000

    @staticmethod
    def cal_member_cnt():
       # TODO 상위 몇 종목을 구매할 것인가에 대한 계산. 현재는 상위 4개의 주식을 매 period 마다 구매하는 것으로 되어 있음
       return 4

    def set_best_symbol_group(self, date, rebalance_date, scored_datehandler):
        """plan_handler.date_handler.symbol_list에 score를 보고 best_symbol_group에 append 해주는 함수."""
        best_symbol_info = pd.merge( scored_datehandler.symbol_list, scored_datehandler.metrics, how='outer', on='symbol')
        best_symbol_info = pd.merge( best_symbol_info, scored_datehandler.fs, how='outer', on='symbol')
        best_symbol = best_symbol_info.sort_values(by=["score"], axis=0, ascending=False).head(self.member_cnt)
        # print("set_best_symbol_group()")
        # print(best_symbol)
        # best_symbol = best_symbol.assign(price=0)
        best_symbol = best_symbol.assign(count=0)
        reference_group = pd.DataFrame()
        self.best_symbol_group.append([date, rebalance_date, best_symbol, reference_group])

    def cal_price(self, backtest):
        """best_symbol_group 의 ['price', 'rebalance_day_price'] column을 채워주는 함수"""
        for idx, (date, rebalance_date, best_group, reference_group) in enumerate(self.best_symbol_group):
            if idx == 0:
                start_datehandler = DateHandler(backtest, date)
            end_datehandler = DateHandler(backtest, rebalance_date)

<<<<<<< HEAD
            if backtest.conf['NEED_RANK_REPORT']=='Y':
                reference_group = start_datehandler.price
                reference_group['rebalance_day_price'] = end_datehandler.price.close
                reference_group['period_price_diff'] = start_datehandler.price.close - end_datehandler.price.close
                reference_group = pd.merge( reference_group, start_datehandler.metrics, how='outer', on='symbol')
                reference_group = pd.merge( reference_group, start_datehandler.fs, how='outer', on='symbol' )
                for feature in reference_group.columns:
                    feature_rank_col_name = feature + "_rank"
                    reference_group[feature_rank_col_name] = reference_group[feature].rank(method='min')
                reference_group = reference_group.sort_values(by=["period_price_diff"], axis=0)
                print(reference_group)

            if backtest.conf['NEED_EVAL_REPORT']=='Y':
                syms = best_group['symbol']
                for sym in syms:
                    if start_datehandler.price.loc[ (start_datehandler.price['symbol']==sym), 'close'].empty:
                        self.best_symbol_group[idx][2].loc[(self.best_symbol_group[idx][2].symbol == sym), 'price'] = 0
                    else:
                        self.best_symbol_group[idx][2].loc[(self.best_symbol_group[idx][2].symbol == sym), 'price']\
                        = start_datehandler.price.loc[ (start_datehandler.price['symbol']==sym), 'close'].values[0]

                    if end_datehandler.price.loc[ (end_datehandler.price['symbol']==sym), 'close'].empty:
                        self.best_symbol_group[idx][2].loc[(self.best_symbol_group[idx][2].symbol == sym), 'rebalance_day_price'] = 0
                    else:
                        self.best_symbol_group[idx][2].loc[(self.best_symbol_group[idx][2].symbol == sym), 'rebalance_day_price']\
                            = end_datehandler.price.loc[ (end_datehandler.price['symbol']==sym), 'close'].values[0]
                
=======
            reference_group = start_datehandler.price
            reference_group['rebalance_day_price'] = end_datehandler.price.close
            reference_group['period_diff'] = start_datehandler.price.close - end_datehandler.price.close
            reference_group = pd.merge( reference_group, start_datehandler.metrics, how='outer', on='symbol')
            reference_group = pd.merge( reference_group, start_datehandler.fs, how='outer', on='symbol' )

            for feature in reference_group.columns:
                feature_rank_col_name = feature + "_rank"
                reference_group[feature_rank_col_name] = reference_group[feature].rank(method='min')

            print(reference_group)
            syms = best_group['symbol']
            for sym in syms:
                if start_datehandler.price.loc[(start_datehandler.price['symbol'] == sym), 'close'].empty:
                    self.best_symbol_group[idx][2].loc[(self.best_symbol_group[idx][2].symbol == sym), 'price'] = 0
                else:
                    self.best_symbol_group[idx][2].loc[(self.best_symbol_group[idx][2].symbol == sym), 'price']\
                        = start_datehandler.price.loc[(start_datehandler.price['symbol'] == sym), 'close'].values[0]

                if end_datehandler.price.loc[(end_datehandler.price['symbol'] == sym), 'close'].empty:
                    self.best_symbol_group[idx][2].loc[(self.best_symbol_group[idx][2].symbol == sym),
                                                       'rebalance_day_price'] = 0
                else:
                    self.best_symbol_group[idx][2].loc[(self.best_symbol_group[idx][2].symbol == sym), 'rebalance_day_price']\
                        = end_datehandler.price.loc[ (end_datehandler.price['symbol']==sym), 'close'].values[0]

>>>>>>> 784ba0db
            start_datehanler = end_datehandler
            # print(idx, " ", date, "\n", self.best_symbol_group[idx][2])

    def cal_earning(self): 
        """backtest로 계산한 plan의 수익률을 계산하는 함수"""
        historical_earning_per_rebalanceday = []
        base_asset = self.total_asset
        prev = 0
        best_asset = 0
        worst_asset = self.total_asset * 1000
        for idx, (date, rebalance_date, best_group, reference_group) in enumerate(self.best_symbol_group):
            # TODO best_symbol_group 맞게 사고 남은 짜투리 금액 처리
            stock_cnt = (self.total_asset / self.member_cnt) / best_group['price']
            stock_cnt = stock_cnt.replace([np.inf, -np.inf], 0)
            stock_cnt = stock_cnt.fillna(0)
            stock_cnt = stock_cnt.astype(int)
            price_mul_stock_cnt = best_group['price'] * stock_cnt
            my_asset_period = price_mul_stock_cnt.sum()
            remain_asset = self.total_asset - price_mul_stock_cnt.sum()
            
            if my_asset_period == 0:
                continue

            # MDD 계산을 위해 이 구간에서 각 종목별 구매 개수 저장
            self.best_symbol_group[idx][2]['count'] = stock_cnt
            
            # rebalance date의 가격으로 구매한 종목들 판매했을 때 자산 계산
            rebalance_day_price_mul_stock_cnt = best_group['rebalance_day_price'] * stock_cnt
            self.best_symbol_group[idx][2]['period_earning'] = rebalance_day_price_mul_stock_cnt - price_mul_stock_cnt
            period_earning = rebalance_day_price_mul_stock_cnt.sum() - price_mul_stock_cnt.sum()
            
            prev = self.total_asset
            self.total_asset = remain_asset + rebalance_day_price_mul_stock_cnt.sum()            
            # print("date : ", date, "\nbest group : \n")
            # print(best_group[['symbol', 'price', 'rebalance_day_price', 'count']])
            print("cur idx : {} prev : {} earning : {:.2f} asset : {}".format(idx, idx-1, period_earning,
                                                                              self.total_asset))
            print("best group : ")
            print(best_group.columns)
            print(best_group)
            # print(best_group['symbol', 'price', 'rebalance_day_price'])

            historical_earning_per_rebalanceday.append([date, period_earning, best_group])

            # for rebalanced day price based MDD
            if self.total_asset > best_asset:
                best_asset = my_asset_period
            if self.total_asset < worst_asset:
                worst_asset = my_asset_period
        print("rebalanced day price based MDD : {:.2f} %".format(((worst_asset / best_asset) - 1) * 100))

    def cal_mdd(self, price_table):
        """MDD를 계산해서 채워주는 함수"""
        best_asset = 0
        worst_asset = self.total_asset * 100000
        for i, (date, rebalance_date, best_group, reference_group) in enumerate(self.best_symbol_group):
            if i == 0:
                prev_date = date
                continue
            else:
                # prev_date ~ date 까지 모든 date에 대해 자산 총액 계산
                allday_price_allsymbol = []
                syms = best_group['symbol']

                # symbol 별로 rebalancing day 기준으로 prev_date ~ date 의 price 정보 가져오고,
                # rebalancing day에 계산한 symbol 당 구매 수 column인 'count' 와 'close' 가격 곱해서 종목별 일별 자산 구함
                for sym in syms:
                    allday_price_per_symbol = price_table.query("(symbol == @sym) and "
                                                                "(date <= @date and date >= @prev_date)")
                    if allday_price_per_symbol.empty:
                        continue
                    else:
                        # FIXME SettingWithCopyWarning
                        count_per_sym = best_group.loc[(best_group.symbol == sym), 'count'].values
                        # allday_price_per_symbol['my_asset'] = allday_price_per_symbol['close'] * count_per_sym
                        allday_price_per_symbol\
                            = allday_price_per_symbol.assign(my_asset=lambda x: x.close * count_per_sym)
                        allday_price_allsymbol.append(allday_price_per_symbol)

                # 각 종목별 일별 자산을 모두 더하여 일별 총자산 구함
                accum_df = pd.DataFrame()
                for j, df in enumerate(allday_price_allsymbol):
                    df = df.reset_index(drop=True)
                    if j == 0:
                        accum_df = df[['date', 'my_asset']]
                    else:
                        accum_df = accum_df[['my_asset']] + df[['my_asset']]

                # concat 'date' column
                accum_df['date'] = df['date']

                # memory
                if accum_df['my_asset'].max(axis=0) > best_asset:
                    best_asset = accum_df['my_asset'].max(axis=0)
                    best_date = accum_df.loc[accum_df['my_asset'].idxmax(), 'date']
                if accum_df['my_asset'].min(axis=0) < worst_asset:
                    worst_asset = accum_df['my_asset'].min(axis=0)
                    worst_date = accum_df.loc[accum_df['my_asset'].idxmin(), 'date']

                # update prev_date
                prev_date = date
        mdd = ((worst_asset / best_asset) - 1) * 100
        print("MDD : {:.2f}%, best date : {}, worst date : {}".format(mdd, best_date, worst_date))
        self.MDD = mdd

    def cal_sharp(self):
        """sharp를 계산해서 채워주는 함수"""
        sharp = 0
        self.sharp = sharp

    def print_eval_report(self):
        columns = ["symbol", "score", "price", "rebalance_day_price", "count", "period_earning",
                   "pbRatio", "pbRatio_rank", "pbRatio_score", "peRatio", "peRatio_rank", "peRatio_score",
                   "ipoDate", "delistedDate"]
        for idx, (date, rebalance_date, elem) in enumerate(self.best_symbol_group):
            fd = open(self.backtest.eval_report_path, 'a')
            writer = csv.writer(fd, delimiter=",")
            writer.writerow("")
            writer.writerow(["start", date, "end", rebalance_date])
            fd.close()
            elem.to_csv(self.backtest.eval_report_path, columns=columns, mode="a")
            # period.to_csv(self.backtest.eval_report_path, mode="a", column=columns)


    def run(self, price_table):
        self.cal_price(self.backtest)
<<<<<<< HEAD
        if self.backtest.conf['NEED_EVAL_REPORT']=='Y':
            self.cal_earning()
            self.cal_mdd(price_table)
            self.cal_sharp()
            self.print_report()
        if self.backtest.conf['NEED_RANK_REPORT']=='Y':
            # TODO print rank report
            pass
        

=======
        self.cal_earning()
        self.cal_mdd(price_table)
        self.cal_sharp()
        self.print_eval_report()
>>>>>>> 784ba0db

class SymbolHandler:
    def __init__(self, symbol, start_date, end_date):
        self.symbol = symbol
        self.start_date = start_date
        self.end_date = end_date
        self.price = self.get_symbol_price()
        self.financial_statement = self.get_symbol_fs()

    def get_symbol_price(self):
        return self.symbol

    def get_symbol_fs(self):
        return self.symbol<|MERGE_RESOLUTION|>--- conflicted
+++ resolved
@@ -250,7 +250,6 @@
                 start_datehandler = DateHandler(backtest, date)
             end_datehandler = DateHandler(backtest, rebalance_date)
 
-<<<<<<< HEAD
             if backtest.conf['NEED_RANK_REPORT']=='Y':
                 reference_group = start_datehandler.price
                 reference_group['rebalance_day_price'] = end_datehandler.price.close
@@ -278,34 +277,6 @@
                         self.best_symbol_group[idx][2].loc[(self.best_symbol_group[idx][2].symbol == sym), 'rebalance_day_price']\
                             = end_datehandler.price.loc[ (end_datehandler.price['symbol']==sym), 'close'].values[0]
                 
-=======
-            reference_group = start_datehandler.price
-            reference_group['rebalance_day_price'] = end_datehandler.price.close
-            reference_group['period_diff'] = start_datehandler.price.close - end_datehandler.price.close
-            reference_group = pd.merge( reference_group, start_datehandler.metrics, how='outer', on='symbol')
-            reference_group = pd.merge( reference_group, start_datehandler.fs, how='outer', on='symbol' )
-
-            for feature in reference_group.columns:
-                feature_rank_col_name = feature + "_rank"
-                reference_group[feature_rank_col_name] = reference_group[feature].rank(method='min')
-
-            print(reference_group)
-            syms = best_group['symbol']
-            for sym in syms:
-                if start_datehandler.price.loc[(start_datehandler.price['symbol'] == sym), 'close'].empty:
-                    self.best_symbol_group[idx][2].loc[(self.best_symbol_group[idx][2].symbol == sym), 'price'] = 0
-                else:
-                    self.best_symbol_group[idx][2].loc[(self.best_symbol_group[idx][2].symbol == sym), 'price']\
-                        = start_datehandler.price.loc[(start_datehandler.price['symbol'] == sym), 'close'].values[0]
-
-                if end_datehandler.price.loc[(end_datehandler.price['symbol'] == sym), 'close'].empty:
-                    self.best_symbol_group[idx][2].loc[(self.best_symbol_group[idx][2].symbol == sym),
-                                                       'rebalance_day_price'] = 0
-                else:
-                    self.best_symbol_group[idx][2].loc[(self.best_symbol_group[idx][2].symbol == sym), 'rebalance_day_price']\
-                        = end_datehandler.price.loc[ (end_datehandler.price['symbol']==sym), 'close'].values[0]
-
->>>>>>> 784ba0db
             start_datehanler = end_datehandler
             # print(idx, " ", date, "\n", self.best_symbol_group[idx][2])
 
@@ -432,23 +403,16 @@
 
     def run(self, price_table):
         self.cal_price(self.backtest)
-<<<<<<< HEAD
         if self.backtest.conf['NEED_EVAL_REPORT']=='Y':
             self.cal_earning()
             self.cal_mdd(price_table)
             self.cal_sharp()
-            self.print_report()
+            self.print_rank_report()
         if self.backtest.conf['NEED_RANK_REPORT']=='Y':
             # TODO print rank report
             pass
         
 
-=======
-        self.cal_earning()
-        self.cal_mdd(price_table)
-        self.cal_sharp()
-        self.print_eval_report()
->>>>>>> 784ba0db
 
 class SymbolHandler:
     def __init__(self, symbol, start_date, end_date):
