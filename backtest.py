--- conflicted
+++ resolved
@@ -93,17 +93,17 @@
             if self.symbol_table.empty:
                 self.symbol_table = pd.read_parquet(self.main_ctx.root_path + "/VIEW/symbol_list.parquet")
                 self.symbol_table = self.symbol_table.drop_duplicates('symbol', keep='first')
-                
+
             prev_price = pd.read_parquet(self.main_ctx.root_path + "/VIEW/price_" + str(year-1) + ".parquet")
             self.price_table = pd.read_parquet(self.main_ctx.root_path + "/VIEW/price_" + str(year) + ".parquet")
             self.price_table = pd.concat([prev_price, self.price_table])
-            
+
             prev_fs = pd.read_parquet(self.main_ctx.root_path + "/VIEW/financial_statement_"
                                             + str(year-1) + ".parquet")
             self.fs_table = pd.read_parquet(self.main_ctx.root_path + "/VIEW/financial_statement_"
                                             + str(year) + ".parquet")
             self.fs_table = pd.concat([prev_fs, self.fs_table])
-            
+
             prev_metrics = pd.read_parquet(self.main_ctx.root_path + "/VIEW/metrics_" + str(year-1) + ".parquet")
             self.metrics_table = pd.read_parquet(self.main_ctx.root_path + "/VIEW/metrics_" + str(year) + ".parquet")
             self.metrics_table = pd.concat([prev_metrics, self.metrics_table])
@@ -112,12 +112,7 @@
         """개장일이 아닐 수도 있기에 보정해주는 함수"""
         # pdate =  pdate.date()
         post_date = pdate + relativedelta(days=4)
-<<<<<<< HEAD
-        post_date = post_date.date()
-        pdate = pdate.date()
-=======
-
->>>>>>> 237f7d3a
+
         res = self.price_table.query("date <= @post_date and date >=@pdate")
         if res.empty:
             return None
@@ -144,11 +139,7 @@
             # get_trade_date 에서 price table 을 이용해야 하기에 reload_bt_table을 먼저 해주어야 함
             if date is None:
                 break
-<<<<<<< HEAD
             logging.info("in Backtest run() date : " + str(date))
-=======
-            logging.info("in Backtest run() date : {}".format(date.strftime("%Y-%m-%d")))
->>>>>>> 237f7d3a
             self.plan_handler.date_handler = DateHandler(self, date)
             logging.info("complete set date_handler date : {}".format(date.strftime("%Y-%m-%d")))
             self.plan_handler.run()
@@ -157,7 +148,7 @@
             # day를 기준으로 하려면 아래를 사용하면 됨. 31일 기준으로 하면 우리가 원한 한달이 아님
             # date += relativedelta(days=self.rebalance_period)
             date += relativedelta(months=self.rebalance_period)
-            
+
         if (self.conf['PRINT_RANK_REPORT'] == 'Y') | (self.conf['PRINT_EVAL_REPORT'] == 'Y'):
             logging.info("start eval_handler run()")
             self.eval_handler.run(self.price_table)
@@ -236,14 +227,14 @@
         query = '(delistedDate >= "{}") or (delistedDate == "NaT") or (delistedDate == "None")'.format(date)
         self.symbol_list = backtest.symbol_table.query(query)
         self.symbol_list = self.symbol_list.assign(score=0)
-        
+
         logging.info("In Datehandler init() : set price + symbol")
         self.price = self.get_date_latest_per_symbol(backtest.price_table, self.date)
         self.symbol_list = pd.merge(self.symbol_list, self.price, how='left', on='symbol')
-        
+
         logging.info("In Datehandler init() : set fs")
         self.fs = self.get_date_latest_per_symbol(backtest.fs_table, self.date)
-        
+
         logging.info("In Datehandler init() : set metrics")
         self.metrics = self.get_date_latest_per_symbol(backtest.metrics_table, self.date)
 
